<?xml version="1.0" encoding="UTF-8" standalone="no"?>
<!--
  ~  This file is part of Waltz.
  ~
  ~     Waltz is free software: you can redistribute it and/or modify
  ~     it under the terms of the GNU General Public License as published by
  ~     the Free Software Foundation, either version 3 of the License, or
  ~     (at your option) any later version.
  ~
  ~     Waltz is distributed in the hope that it will be useful,
  ~     but WITHOUT ANY WARRANTY; without even the implied warranty of
  ~     MERCHANTABILITY or FITNESS FOR A PARTICULAR PURPOSE.  See the
  ~     GNU General Public License for more details.
  ~
  ~     You should have received a copy of the GNU General Public License
  ~     along with Waltz.  If not, see <http://www.gnu.org/licenses/>.
  -->

<databaseChangeLog xmlns:xsi="http://www.w3.org/2001/XMLSchema-instance"
                   xmlns="http://www.liquibase.org/xml/ns/dbchangelog"
                   xsi:schemaLocation="http://www.liquibase.org/xml/ns/dbchangelog http://www.liquibase.org/xml/ns/dbchangelog/dbchangelog-3.4.xsd"
                   logicalFilePath="db.changelog-1.0.xml">

    <!-- PRIMITIVES -->
    <property name="clob.type" value="clob" dbms="oracle"></property>
    <property name="clob.type" value="text" dbms="mssql"></property>
    <property name="clob.type" value="longtext" dbms="mysql"></property>

    <property name="now.value" value="current_timestamp" dbms="oracle"></property>
    <property name="now.value" value="getutcdate()" dbms="mssql"></property>
    <property name="now.value" value="now()" dbms="mysql"></property>

    <property name="today.value" value="current_date" dbms="oracle"></property>
    <property name="today.value" value="getutcdate()" dbms="mssql"></property>
    <property name="today.value" value="curdate" dbms="mysql"></property>

    <property name="long.type" value="NUMBER(18)" dbms="oracle"></property>
    <property name="long.type" value="BIGINT" dbms="mssql"></property>
    <property name="long.type" value="BIGINT" dbms="mysql"></property>

    <property name="int.type" value="NUMBER(9)" dbms="oracle"></property>
    <property name="int.type" value="int" dbms="mssql"></property>
    <property name="int.type" value="INTEGER" dbms="mysql"></property>

    <property name="longvarchar.type" value="nvarchar(4000)" dbms="mssql"></property>
    <property name="longvarchar.type" value="LONGVARCHAR" dbms="mysql"></property>


    <!-- DICTIONARY -->
    <property name="assetcode.type" value="VARCHAR(255)"></property>
    <property name="description.type" value="${longvarchar.type}"></property>
    <property name="enum.type" value="VARCHAR(64)"></property>
    <property name="external-id.type" value="VARCHAR(200)"></property>
    <property name="id.type" value="${long.type}"></property>
    <property name="name.type" value="VARCHAR(255)"></property>
    <property name="provenance.type" value="VARCHAR(64)"></property>


    <!-- TABLES -->
    <changeSet author="dwatkins" id="20151129-tbl-1">
        <createTable tableName="access_log">
            <column autoIncrement="true" name="id" type="SERIAL">
                <constraints primaryKey="true" primaryKeyName="access_log_pkey"/>
            </column>
            <column name="user_id" type="VARCHAR(128)">
                <constraints nullable="false"/>
            </column>
            <column name="state" type="VARCHAR(255)">
                <constraints nullable="false"/>
            </column>
            <column name="params" type="VARCHAR(1024)"/>
            <column defaultValueComputed="${now.value}" name="created_at" type="TIMESTAMP"/>
        </createTable>
    </changeSet>

    <changeSet author="dwatkins" id="20151129-tbl-2">
        <createTable tableName="app_capability">
            <column name="application_id" type="${long.type}">
                <constraints nullable="false"/>
            </column>
            <column name="capability_id" type="${long.type}">
                <constraints nullable="false"/>
            </column>
            <column defaultValueBoolean="false" name="is_primary" type="BOOLEAN">
                <constraints nullable="false"/>
            </column>
        </createTable>
    </changeSet>

    <changeSet author="dwatkins" id="20151129-tbl-3">
        <createTable tableName="application">
            <column autoIncrement="true" name="id" type="BIGSERIAL">
                <constraints primaryKey="true" primaryKeyName="application_pkey"/>
            </column>
            <column name="name" type="${name.type}"/>
            <column name="description" type="${longvarchar.type}"/>
            <column name="asset_code" type="${assetcode.type}"/>
            <column defaultValueComputed="${now.value}" name="created_at" type="TIMESTAMP">
                <constraints nullable="false"/>
            </column>
            <column name="updated_at" type="TIMESTAMP">
                <constraints nullable="false"/>
            </column>
            <column name="organisational_unit_id" type="${long.type}">
                <constraints nullable="false"/>
            </column>
            <column defaultValue="IN_HOUSE" name="kind" type="VARCHAR(128)">
                <constraints nullable="false"/>
            </column>
            <column defaultValue="PRODUCTION" name="lifecycle_phase" type="VARCHAR(128)">
                <constraints nullable="false"/>
            </column>
            <column name="parent_asset_code" type="${assetcode.type}"/>
        </createTable>
    </changeSet>

    <changeSet author="dwatkins" id="20151129-tbl-4">
        <createTable tableName="authoritative_source">
            <column autoIncrement="true" name="id" type="BIGSERIAL">
                <constraints primaryKey="true" primaryKeyName="authoritative_source_pkey"/>
            </column>
            <column name="parent_kind" type="VARCHAR(128)">
                <constraints nullable="false"/>
            </column>
            <column name="data_type" type="VARCHAR(128)">
                <constraints nullable="false"/>
            </column>
            <column name="parent_id" type="${long.type}">
                <constraints nullable="false"/>
            </column>
            <column name="application_id" type="${long.type}">
                <constraints nullable="false"/>
            </column>
            <column name="rating" type="VARCHAR(128)">
                <constraints nullable="false"/>
            </column>
        </createTable>
    </changeSet>

    <changeSet author="dwatkins" id="20151129-tbl-5">
        <createTable tableName="bookmark">
            <column autoIncrement="true" name="id" type="BIGSERIAL">
                <constraints primaryKey="true" primaryKeyName="bookmark_pkey"/>
            </column>
            <column name="title" type="VARCHAR(255)"/>
            <column name="description" type="VARCHAR(255)"/>
            <column name="kind" type="VARCHAR(255)"/>
            <column name="url" type="VARCHAR(255)"/>
            <column name="parent_kind" type="VARCHAR(255)"/>
            <column name="parent_id" type="${long.type}"/>
            <column name="created_at" type="TIMESTAMP">
                <constraints nullable="false"/>
            </column>
            <column name="updated_at" type="TIMESTAMP">
                <constraints nullable="false"/>
            </column>
            <column defaultValueBoolean="false"
                    name="is_primary"
                    type="BOOLEAN">
                <constraints nullable="false"/>
            </column>
        </createTable>
    </changeSet>

    <changeSet author="dwatkins" id="20151129-tbl-6">
        <createTable tableName="capability">
            <column name="id" type="${long.type}">
                <constraints nullable="false"/>
            </column>
            <column name="parent_id" type="${long.type}"/>
            <column name="name" type="VARCHAR(255)">
                <constraints nullable="false"/>
            </column>
            <column name="description" type="${longvarchar.type}">
                <constraints nullable="false"/>
            </column>
        </createTable>
    </changeSet>

    <changeSet author="dwatkins" id="20151129-tbl-7">
        <createTable tableName="change_log">
            <column autoIncrement="true" name="id" type="SERIAL">
                <constraints primaryKey="true" primaryKeyName="change_log_pkey"/>
            </column>
            <column name="parent_kind" type="VARCHAR(128)">
                <constraints nullable="false"/>
            </column>
            <column name="parent_id" type="${long.type}">
                <constraints nullable="false"/>
            </column>
            <column name="message" type="${longvarchar.type}">
                <constraints nullable="false"/>
            </column>
            <column name="user_id" type="VARCHAR(128)">
                <constraints nullable="false"/>
            </column>
            <column name="severity" type="VARCHAR(32)">
                <constraints nullable="false"/>
            </column>
            <column defaultValueComputed="${now.value}" name="created_at" type="TIMESTAMP">
                <constraints nullable="false"/>
            </column>
        </createTable>
    </changeSet>

    <changeSet author="dwatkins" id="20151129-tbl-8">
        <createTable tableName="data_flow">
            <column name="source_entity_kind" type="VARCHAR(128)">
                <constraints nullable="false"/>
            </column>
            <column name="source_entity_id" type="${long.type}">
                <constraints nullable="false"/>
            </column>
            <column name="target_entity_kind" type="VARCHAR(128)">
                <constraints nullable="false"/>
            </column>
            <column name="target_entity_id" type="${long.type}">
                <constraints nullable="false"/>
            </column>
            <column name="data_type" type="VARCHAR(128)">
                <constraints nullable="false"/>
            </column>
        </createTable>
    </changeSet>

    <changeSet author="dwatkins" id="20151129-tbl-9">
        <createTable tableName="data_type">
            <column name="code" type="VARCHAR(128)">
                <constraints nullable="false"/>
            </column>
            <column name="name" type="VARCHAR(256)">
                <constraints nullable="false"/>
            </column>
            <column name="description" type="${longvarchar.type}">
                <constraints nullable="false"/>
            </column>
        </createTable>
    </changeSet>

    <changeSet author="dwatkins" id="20151129-tbl-10">
        <createTable tableName="involvement">
            <column name="entity_kind" type="VARCHAR(128)">
                <constraints nullable="false"/>
            </column>
            <column name="entity_id" type="${long.type}">
                <constraints nullable="false"/>
            </column>
            <column name="kind" type="VARCHAR(128)">
                <constraints nullable="false"/>
            </column>
            <column name="employee_id" type="VARCHAR(128)">
                <constraints nullable="false"/>
            </column>
        </createTable>
    </changeSet>

    <changeSet author="dwatkins" id="20151129-tbl-11">
        <createTable tableName="organisational_unit">
            <column name="id" type="${long.type}">
                <constraints nullable="false"/>
            </column>
            <column name="name" type="VARCHAR(255)"/>
            <column name="description" type="${longvarchar.type}"/>
            <column name="kind" type="VARCHAR(255)"/>
            <column name="parent_id" type="${long.type}"/>
            <column defaultValueComputed="${now.value}" name="created_at" type="TIMESTAMP">
                <constraints nullable="false"/>
            </column>
            <column name="updated_at" type="TIMESTAMP">
                <constraints nullable="false"/>
            </column>
        </createTable>
    </changeSet>

    <changeSet author="dwatkins" id="20151129-tbl-12">
        <createTable tableName="person">
            <column autoIncrement="true" name="id" type="BIGSERIAL">
                <constraints primaryKey="true" primaryKeyName="person_pkey"/>
            </column>
            <column name="employee_id" type="VARCHAR(128)"/>
            <column name="display_name" type="VARCHAR(255)"/>
            <column name="email" type="VARCHAR(255)"/>
            <column name="user_principal_name" type="VARCHAR(255)"/>
            <column name="department_name" type="VARCHAR(255)"/>
            <column name="kind" type="VARCHAR(255)"/>
            <column name="manager_employee_id" type="VARCHAR(128)"/>
            <column name="title" type="VARCHAR(255)"/>
            <column name="office_phone" type="VARCHAR(128)"/>
            <column name="mobile_phone" type="VARCHAR(128)"/>
        </createTable>
    </changeSet>

    <changeSet author="dwatkins" id="20151129-tbl-13">
        <createTable tableName="person_hierarchy">
            <column name="manager_id" type="VARCHAR(128)">
                <constraints nullable="false"/>
            </column>
            <column name="employee_id" type="VARCHAR(128)">
                <constraints nullable="false"/>
            </column>
            <column defaultValueNumeric="99" name="level" type="${int.type}">
                <constraints nullable="false"/>
            </column>
        </createTable>
    </changeSet>

    <changeSet author="dwatkins" id="20151129-tbl-14">
        <createTable tableName="perspective">
            <column defaultValue="BUSINESS" name="code" type="VARCHAR(32)">
                <constraints nullable="false"/>
            </column>
            <column name="name" type="VARCHAR(128)">
                <constraints nullable="false"/>
            </column>
            <column name="description" type="${longvarchar.type}">
                <constraints nullable="false"/>
            </column>
        </createTable>
    </changeSet>

    <changeSet author="dwatkins" id="20151129-tbl-15">
        <createTable tableName="perspective_measurable">
            <column defaultValue="" name="code" type="VARCHAR(32)">
                <constraints nullable="false"/>
            </column>
            <column name="perspective_code" type="VARCHAR(32)">
                <constraints nullable="false"/>
            </column>
            <column name="name" type="VARCHAR(128)">
                <constraints nullable="false"/>
            </column>
            <column name="description" type="${longvarchar.type}">
                <constraints nullable="false"/>
            </column>
        </createTable>
    </changeSet>

    <changeSet author="dwatkins" id="20151129-tbl-16">
        <createTable tableName="perspective_rating">
            <column name="measure_code" type="VARCHAR(32)">
                <constraints nullable="false"/>
            </column>
            <column defaultValue="Z" name="rating" type="CHAR(1)">
                <constraints nullable="false"/>
            </column>
            <column defaultValue="APPLICATION" name="parent_kind" type="VARCHAR(128)">
                <constraints nullable="false"/>
            </column>
            <column name="parent_id" type="${long.type}">
                <constraints nullable="false"/>
            </column>
            <column name="capability_id" type="${long.type}"/>
            <column defaultValue="BUSINESS" name="perspective_code" type="VARCHAR(32)">
                <constraints nullable="false"/>
            </column>
        </createTable>
    </changeSet>

    <changeSet author="dwatkins" id="20151129-tbl-17">
        <createTable tableName="server_information">
            <column autoIncrement="true" name="id" type="SERIAL">
                <constraints primaryKey="true" primaryKeyName="server_information_pkey"/>
            </column>
            <column name="hostname" type="VARCHAR(256)">
                <constraints nullable="false"/>
            </column>
            <column defaultValue="UNKNOWN" name="operating_system" type="VARCHAR(128)">
                <constraints nullable="false"/>
            </column>
            <column defaultValue="DEV" name="environment" type="VARCHAR(128)">
                <constraints nullable="false"/>
            </column>
            <column name="location" type="VARCHAR(128)"/>
            <column name="asset_code" type="VARCHAR(128)">
                <constraints nullable="false"/>
            </column>
        </createTable>
    </changeSet>

    <changeSet author="dwatkins" id="20151129-tbl-18">
        <createTable tableName="software_directory">
            <column autoIncrement="true" name="id" type="SERIAL">
                <constraints primaryKey="true" primaryKeyName="software_directory_pkey"/>
            </column>
            <column name="vendor" type="VARCHAR(255)">
                <constraints nullable="false"/>
            </column>
            <column name="name" type="VARCHAR(255)">
                <constraints nullable="false"/>
            </column>
            <column name="version" type="VARCHAR(128)">
                <constraints nullable="false"/>
            </column>
            <column defaultValue="HOLD" name="adoption_status" type="VARCHAR(64)">
                <constraints nullable="false"/>
            </column>
            <column defaultValueBoolean="false" name="notable" type="BOOLEAN"/>
            <column name="description" type="${longvarchar.type}"/>
        </createTable>
    </changeSet>

    <changeSet author="dwatkins" id="20151129-tbl-19">
        <createTable tableName="user">
            <column name="user_name" type="VARCHAR(255)">
                <constraints nullable="false"/>
            </column>
            <column name="password" type="VARCHAR(255)">
                <constraints nullable="false"/>
            </column>
        </createTable>
    </changeSet>

    <changeSet author="dwatkins" id="20151129-tbl-20">
        <createTable tableName="user_role">
            <column name="user_name" type="VARCHAR(255)">
                <constraints nullable="false"/>
            </column>
            <column name="role" type="VARCHAR(255)">
                <constraints nullable="false"/>
            </column>
        </createTable>
    </changeSet>

    <changeSet author="dwatkins" id="20151130-tbl-1">
        <createTable tableName="application_alias">
            <column name="application_id" type="${long.type}">
                <constraints nullable="false"/>
            </column>
            <column name="alias" type="VARCHAR(255)">
                <constraints nullable="false"/>
            </column>
        </createTable>
    </changeSet>

    <changeSet author="dwatkins" id="20151130-tbl-2">
        <createTable tableName="application_tag">
            <column name="application_id" type="${long.type}">
                <constraints nullable="false"/>
            </column>
            <column name="tag" type="VARCHAR(255)">
                <constraints nullable="false"/>
            </column>
        </createTable>
    </changeSet>


    <!-- PRIMARY KEYS -->
    <changeSet author="dwatkins" id="20151129-pk-21">
        <addPrimaryKey columnNames="application_id, capability_id" constraintName="app_capability_pkey" tableName="app_capability"/>
    </changeSet>

    <changeSet author="dwatkins" id="20151129-pk-22">
        <addPrimaryKey columnNames="id" constraintName="capability_pkey" tableName="capability"/>
    </changeSet>

    <changeSet author="dwatkins" id="20151129-pk-23">
        <addPrimaryKey columnNames="source_entity_kind, source_entity_id, target_entity_id, target_entity_kind, data_type" constraintName="data_flow_pkey" tableName="data_flow"/>
    </changeSet>

    <changeSet author="dwatkins " id="20151129-pk-24">
        <addPrimaryKey columnNames="code" constraintName="data_type_pkey" tableName="data_type"/>
    </changeSet>

    <changeSet author="dwatkins" id="20151129-pk-25">
        <addPrimaryKey columnNames="id" constraintName="organisational_unit_pkey" tableName="organisational_unit"/>
    </changeSet>

    <changeSet author="dwatkins" id="20151129-pk-26">
        <addPrimaryKey columnNames="code" constraintName="perspective_measure_pkey" tableName="perspective_measurable"/>
    </changeSet>

    <changeSet author="dwatkins" id="20151129-pk-27">
        <addPrimaryKey columnNames="code" constraintName="perspective_pkey" tableName="perspective"/>
    </changeSet>

    <changeSet author="dwatkins" id="20151129-pk-28">
        <addPrimaryKey columnNames="manager_id, employee_id" constraintName="reportee_pkey" tableName="person_hierarchy"/>
    </changeSet>

    <changeSet author="dwatkins" id="20151129-pk-29">
        <addPrimaryKey columnNames="user_name" constraintName="user_pkey" tableName="user"/>
    </changeSet>

    <changeSet author="dwatkins" id="20151130-pk-1">
        <addPrimaryKey columnNames="application_id, alias" constraintName="application_alias_pkey" tableName="application_alias"/>
    </changeSet>

    <changeSet author="dwatkins" id="20151130-pk-2">
        <addPrimaryKey columnNames="application_id, tag" constraintName="application_tag_pkey" tableName="application_tag"/>
    </changeSet>


    <!-- UNIQUE CONSTRAINTS -->
    <changeSet author="dwatkins" id="20151129-uc-30">
        <addUniqueConstraint columnNames="employee_id" constraintName="unique_employee_id" tableName="person"/>
    </changeSet>


    <!-- INDEXES -->
    <changeSet author="dwatkins" id="20151129-idx-31">
        <createIndex indexName="fki_authoritative_source_application_id_fkey" tableName="authoritative_source">
            <column name="application_id"/>
        </createIndex>
    </changeSet>
    <changeSet author="dwatkins" id="20151129-idx-35">
        <createIndex indexName="unique_name" tableName="application" unique="true">
            <column name="name"/>
        </createIndex>
    </changeSet>


    <!-- FOREIGN KEYS -->
    <changeSet author="dwatkins" id="20151129-fk-36">
        <addForeignKeyConstraint baseColumnNames="organisational_unit_id"
                                 baseTableName="application"
                                 constraintName="application_organisational_unit_id_fkey"
                                 deferrable="false"
                                 initiallyDeferred="false"
                                 onUpdate="CASCADE"
                                 referencedColumnNames="id"
                                 referencedTableName="organisational_unit"/>
    </changeSet>
    <changeSet author="dwatkins" id="20151129-fk-37">
        <addForeignKeyConstraint baseColumnNames="application_id"
                                 baseTableName="authoritative_source"
                                 constraintName="authoritative_source_application_id_fkey"
                                 deferrable="false" initiallyDeferred="false"
                                 onDelete="NO ACTION"
                                 onUpdate="NO ACTION"
                                 referencedColumnNames="id"
                                 referencedTableName="application"/>
    </changeSet>


    <!-- REF DATA -->
    <changeSet id="20151129-rd-1" author="dwatkins">
        <insert tableName="user">
            <column name="user_name" value="admin"/>
            <column name="password" value="$2a$10$jN2VHmBjjKeb8fqDwZbvxecv8xGkVqOghAjUF68Xp0o2hHFhFHxou"/>
        </insert>
        <insert tableName="user_role">
            <column name="user_name" value="admin"/>
            <column name="role" value="ADMIN"/>
        </insert>
    </changeSet>

    <changeSet id="20151129-rd-2" author="dwatkins">
        <insert tableName="perspective">
            <column name="code" value="BUSINESS"></column>
            <column name="name" value="Business"></column>
            <column name="description" value="Business Perspective"></column>
        </insert>
        <insert tableName="perspective_measurable">
            <column name="code" value="FIC"></column>
            <column name="perspective_code" value="BUSINESS"></column>
            <column name="name" value="FIC"></column>
            <column name="description" value="Fixed Income"></column>
        </insert>
        <insert tableName="perspective_measurable">
            <column name="code" value="RATES"></column>
            <column name="perspective_code" value="BUSINESS"></column>
            <column name="name" value="Rates"></column>
            <column name="description" value="Rates and Currencies"></column>
        </insert>
        <insert tableName="perspective_measurable">
            <column name="code" value="EQ"></column>
            <column name="perspective_code" value="BUSINESS"></column>
            <column name="name" value="Equities"></column>
            <column name="description" value="Equities"></column>
        </insert>
    </changeSet>


    <!-- AMMENDMENTS -->

    <changeSet author="dwatkins" id="20151130-mod-1">
        <dropNotNullConstraint columnDataType="VARCHAR(128)"
                               columnName="manager_employee_id"
                               tableName="person"/>
    </changeSet>

    <changeSet author="dwatkins" id="20151130-mod-2">
        <dropNotNullConstraint columnDataType="VARCHAR(128)"
                               columnName="mobile_phone"
                               tableName="person"/>
        <dropNotNullConstraint columnDataType="VARCHAR(128)"
                               columnName="office_phone"
                               tableName="person"/>
        <dropNotNullConstraint columnDataType="VARCHAR(255)"
                               columnName="title"
                               tableName="person"/>
    </changeSet>

    <changeSet author="dwatkins" id="20151130-mod-3" dbms="mysql">
        <sql> CREATE FULLTEXT INDEX people_content_ft_idx ON person (display_name, user_principal_name, title) </sql>
    </changeSet>

    <changeSet author="dwatkins" id="20151130-mod-4" dbms="mysql">
        <sql> CREATE FULLTEXT INDEX application_content_ft_idx ON application (name, description, asset_code, parent_asset_code) </sql>
    </changeSet>

    <changeSet author="dwatkins" id="20151130-mod-5" dbms="mysql">
        <sql> CREATE FULLTEXT INDEX capability_content_ft_idx ON capability (name, description) </sql>
    </changeSet>

    <changeSet author="dwatkins" id="20151130-mod-6" dbms="mysql">
        <sql> CREATE FULLTEXT INDEX organisational_unit_content_ft_idx ON organisational_unit (name, description) </sql>
    </changeSet>

    <!-- Additional Server Fields #120 -->
    <changeSet author="dwatkins" id="20151212-mod-1">
        <addColumn tableName="server_information">
            <column name="operating_system_version" type="varchar(128)"/>
            <column name="country" type="varchar(128)"/>
            <column name="is_virtual" type="boolean"/>
        </addColumn>
    </changeSet>

    <!-- End User Apps #125 -->
    <changeSet author="dwatkins" id="20151214-tbl-1">
        <createTable tableName="end_user_application">
            <column name="id" type="${long.type}">
                <constraints nullable="false"/>
            </column>
            <column name="name" type="varchar(255)">
                <constraints nullable="false"/>
            </column>
            <column name="description" type="${longvarchar.type}">
                <constraints nullable="false"/>
            </column>
            <column defaultValue="MS_EXCEL" name="kind" type="varchar(128)">
                <constraints nullable="false"/>
            </column>
            <column defaultValue="PRODUCTION" name="lifecycle_phase" type="varchar(128)">
                <constraints nullable="false"/>
            </column>
            <column defaultValue="MEDIUM" name="risk_rating" type="varchar(128)">
                <constraints nullable="false"/>
            </column>
            <column name="organisational_unit_id" type="${long.type}">
                <constraints nullable="false"/>
            </column>
        </createTable>

        <addForeignKeyConstraint baseColumnNames="organisational_unit_id"
                                 baseTableName="end_user_application"
                                 constraintName="end_user_application_organisational_unit_id_fkey"
                                 deferrable="false"
                                 initiallyDeferred="false"
                                 onUpdate="CASCADE"
                                 referencedColumnNames="id"
                                 referencedTableName="organisational_unit"/>

    </changeSet>

    <changeSet author="dwatkins" id="20151217-tbl-1">
        <createTable tableName="asset_cost">
            <column name="asset_code" type="varchar(255)">
                <constraints nullable="false"/>
            </column>
            <column name="year" type="INTEGER">
                <constraints nullable="false"/>
            </column>
            <column name="kind" type="varchar(128)">
                <constraints nullable="false"/>
            </column>
            <column name="amount" type="DECIMAL(10,2)">
                <constraints nullable="false"/>
            </column>
            <column name="currency" type="char(3)">
                <constraints nullable="false"/>
            </column>
        </createTable>

    </changeSet>

    <changeSet author="dwatkins" id="20151226-mod-1">
        <addColumn tableName="capability">
            <column name="level" type="${int.type}" defaultValueNumeric="1">
                <constraints nullable="false"/>
            </column>
        </addColumn>
    </changeSet>


    <changeSet author="dwatkins" id="20151230-mod-1">
        <createIndex indexName="idx_asset_code"
                     tableName="application"
                     unique="false">
            <column name="asset_code" type="varchar(255)"/>
        </createIndex>
    </changeSet>

    <changeSet author="dwatkins" id="20160104-tbl-1">
        <createTable tableName="svg_diagram">
            <column autoIncrement="true" name="id" type="BIGSERIAL">
                <constraints primaryKey="true" primaryKeyName="svg_diagram_pkey"/>
            </column>
            <column name="name" type="varchar(255)">
                <constraints nullable="false"/>
            </column>
            <column name="kind" type="varchar(128)">
                <constraints nullable="false"/>
            </column>
            <column name="priority" type="INTEGER">
                <constraints nullable="false"/>
            </column>
            <column name="description" type="${clob.type}">
                <constraints nullable="false"/>
            </column>
            <column name="svg" type="${clob.type}">
                <constraints nullable="false"/>
            </column>
            <column name="key_property" type="varchar(64)">
                <constraints nullable="false"/>
            </column>
            <column name="product" type="varchar(64)">
                <constraints nullable="false"/>
            </column>
        </createTable>
    </changeSet>


    <changeSet author="dwatkins" id="20160105-tbl-1">
        <modifyDataType tableName="svg_diagram"
                        columnName="svg"
                        newDataType="${clob.type}"/>
    </changeSet>


    <changeSet author="dwatkins" id="20160106-idx-1">
        <createIndex indexName="idx_organisational_unit_id"
                     tableName="application"
                     unique="false">
            <column name="organisational_unit_id" type="${long.type}"/>
        </createIndex>
    </changeSet>

    <!-- 146 -->
    <changeSet author="dwatkins" id="20160106-idx-2">
        <createIndex indexName="idx_capability_id"
                     tableName="app_capability"
                     unique="false">
            <column name="capability_id" type="${long.type}"/>
        </createIndex>
        <createIndex indexName="idx_application_id"
                     tableName="app_capability"
                     unique="false">
            <column name="application_id" type="${long.type}"/>
        </createIndex>
    </changeSet>

    <!-- 146 -->
    <changeSet author="dwatkins" id="20160106-idx-3">
        <createIndex indexName="idx_asset_code"
                     tableName="server_information"
                     unique="false">
            <column name="asset_code" type="VARCHAR(128)"/>
        </createIndex>
    </changeSet>

    <!-- issue: 1 -->
    <changeSet author="dwatkins" id="20160122-issue-1">
        <addColumn tableName="application">
            <column defaultValue="Z" name="overall_rating" type="CHAR(1)">
                <constraints nullable="false"/>
            </column>
        </addColumn>
    </changeSet>


    <!-- issue: 42 -->
    <changeSet author="dwatkins" id="20160205-tbl-1">
        <createTable tableName="static_panel">
            <column autoIncrement="true" name="id" type="BIGSERIAL">
                <constraints primaryKey="true" primaryKeyName="static_panel_pkey"/>
            </column>
            <column name="group" type="varchar(128)">
                <constraints nullable="false"/>
            </column>
            <column name="title" type="varchar(255)">
                <constraints nullable="false"/>
            </column>
            <column name="icon" type="varchar(64)" defaultValue="info">
                <constraints nullable="false"/>
            </column>
            <column name="priority" type="INTEGER">
                <constraints nullable="false"/>
            </column>
            <column name="width" type="INTEGER" defaultValueNumeric="12">
                <constraints nullable="false"/>
            </column>
            <column name="kind" type="varchar(64)" defaultValue="HTML">
                <constraints nullable="false"/>
            </column>
            <column name="content" type="${clob.type}">
                <constraints nullable="false"/>
            </column>
        </createTable>
    </changeSet>


    <!-- issue: 43 -->
    <changeSet author="dwatkins" id="20160206-43-1">
        <createTable tableName="application_group">
            <column autoIncrement="true" name="id" type="BIGSERIAL">
                <constraints primaryKey="true" primaryKeyName="application_group_pkey"/>
            </column>
            <column name="name" type="varchar(255)">
                <constraints nullable="false"/>
            </column>
            <column name="kind" type="varchar(64)" defaultValue="PUBLIC">
                <constraints nullable="false"/>
            </column>
            <column name="description" type="${clob.type}">
                <constraints nullable="false"/>
            </column>
        </createTable>
    </changeSet>

    <changeSet author="dwatkins" id="20160206-43-2">
        <createTable tableName="application_group_entry">
            <column name="group_id" type="${long.type}">
                <constraints nullable="false"/>
            </column>
            <column name="application_id" type="${long.type}">
                <constraints nullable="false"/>
            </column>
        </createTable>
    </changeSet>

    <changeSet author="dwatkins" id="20160206-43-3">
        <createTable tableName="application_group_member">
            <column name="group_id" type="${long.type}">
                <constraints nullable="false"/>
            </column>
            <column name="user_id" type="varchar(128)">
                <constraints nullable="false"/>
            </column>
            <column name="role" type="varchar(64)" defaultValue="VIEWER">
                <constraints nullable="false"/>
            </column>
        </createTable>
    </changeSet>


    <changeSet author="dwatkins"
               id="20160212-43-3">
        <addPrimaryKey columnNames="group_id, application_id"
                       constraintName="application_group_entry_pkey"
                       tableName="application_group_entry"/>
    </changeSet>


    <changeSet author="dwatkins"
               id="20160213-43-1">
        <addPrimaryKey columnNames="group_id, user_id"
                       constraintName="application_group_member_pkey"
                       tableName="application_group_member"/>
    </changeSet>

    <changeSet author="dwatkins"
               id="20160214-43-1">
        <addForeignKeyConstraint baseColumnNames="group_id"
                                 baseTableName="application_group_member"
                                 constraintName="application_group_member_group_id_fkey"
                                 onDelete="CASCADE"
                                 referencedColumnNames="id"
                                 referencedTableName="application_group"/>

        <addForeignKeyConstraint baseColumnNames="group_id"
                                 baseTableName="application_group_entry"
                                 constraintName="application_group_entry_group_id_fkey"
                                 onDelete="CASCADE"
                                 referencedColumnNames="id"
                                 referencedTableName="application_group"/>

    </changeSet>


    <changeSet author="dwatkins"
               id="20160215-68-1">
        <addColumn tableName="application">
            <column name="provenance" type="varchar(64)" defaultValue="waltz">
                <constraints nullable="false"/>
            </column>
        </addColumn>
        <addColumn tableName="asset_cost">
            <column name="provenance" type="varchar(64)" defaultValue="waltz">
                <constraints nullable="false"/>
            </column>
        </addColumn>
        <addColumn tableName="authoritative_source">
            <column name="provenance" type="varchar(64)" defaultValue="waltz">
                <constraints nullable="false"/>
            </column>
        </addColumn>
        <addColumn tableName="bookmark">
            <column name="provenance" type="varchar(64)" defaultValue="waltz">
                <constraints nullable="false"/>
            </column>
        </addColumn>
        <addColumn tableName="end_user_application">
            <column name="provenance" type="varchar(64)" defaultValue="waltz">
                <constraints nullable="false"/>
            </column>
        </addColumn>
        <addColumn tableName="data_flow">
            <column name="provenance" type="varchar(64)" defaultValue="waltz">
                <constraints nullable="false"/>
            </column>
        </addColumn>
        <addColumn tableName="involvement">
            <column name="provenance" type="varchar(64)" defaultValue="waltz">
                <constraints nullable="false"/>
            </column>
        </addColumn>
        <addColumn tableName="server_information">
            <column name="provenance" type="varchar(64)" defaultValue="waltz">
                <constraints nullable="false"/>
            </column>
        </addColumn>
    </changeSet>

    <changeSet author="dwatkins"
               id="20160222-88-1">
        <addColumn tableName="capability">
            <column name="level_1" type="${long.type}">
                <constraints nullable="true"/>
            </column>
            <column name="level_2" type="${long.type}">
                <constraints nullable="true"/>
            </column>
            <column name="level_3" type="${long.type}">
                <constraints nullable="true"/>
            </column>
            <column name="level_4" type="${long.type}">
                <constraints nullable="true"/>
            </column>
            <column name="level_5" type="${long.type}">
                <constraints nullable="true"/>
            </column>
        </addColumn>
    </changeSet>

    <changeSet author="dwatkins" id="20160225-99-1">
        <createTable tableName="trait">
            <column autoIncrement="true" name="id" type="BIGSERIAL">
                <constraints primaryKey="true" primaryKeyName="trait_pkey"/>
            </column>
            <column name="name" type="varchar(128)">
                <constraints nullable="false"/>
            </column>
            <column name="description" type="varchar(255)" defaultValue="n/a">
                <constraints nullable="false"/>
            </column>
            <column name="icon" type="varchar(64)" defaultValue="circle">
                <constraints nullable="false"/>
            </column>
        </createTable>
    </changeSet>


    <changeSet author="dwatkins" id="20160225-99-2">
        <createTable tableName="trait_usage">
            <column name="entity_kind" type="varchar(128)">
                <constraints nullable="false"/>
            </column>
            <column name="entity_id" type="${long.type}">
                <constraints nullable="false"/>
            </column>
            <column name="relationship" type="varchar(32)">
                <constraints nullable="false"/>
            </column>
            <column name="trait_id" type="${long.type}">
                <constraints primaryKeyName="trait_usage_pkey"/>
            </column>
        </createTable>
    </changeSet>

    <changeSet author="dwatkins" id="20160228-99-1">
        <addColumn tableName="trait">
            <column name="application_declarable"
                    type="boolean"
                    defaultValueBoolean="false">
                <constraints nullable="false"/>
            </column>
        </addColumn>
    </changeSet>


    <changeSet author="dwatkins"
               id="20160302-102-1">
        <dropDefaultValue tableName="application"
                          columnName="updated_at"/>
    </changeSet>

    <changeSet author="dwatkins"
               id="20160302-102-2">
        <dropDefaultValue tableName="organisational_unit"
                          columnName="updated_at"/>
    </changeSet>


    <changeSet author="dwatkins"
               dbms="mssql"
               id="20160317-105-1">
        <sql>
            CREATE FULLTEXT CATALOG WaltzFTS
            WITH ACCENT_SENSITIVITY = OFF;
        </sql>
    </changeSet>

    <changeSet author="dwatkins"
               dbms="mssql"
               id="20160317-105-2">
        <sql>
            CREATE FULLTEXT INDEX ON application
            (name, description, asset_code)
            KEY INDEX application_pkey
            ON WaltzFTS
            WITH STOPLIST = SYSTEM;
        </sql>
    </changeSet>

    <changeSet author="dwatkins"
               dbms="mssql"
               id="20160317-105-3">
        <sql>
            CREATE FULLTEXT INDEX ON capability
            (name, description)
            KEY INDEX capability_pkey
            ON WaltzFTS
            WITH STOPLIST = SYSTEM;
        </sql>
    </changeSet>


    <changeSet author="dwatkins"
               dbms="mssql"
               id="20160317-105-4">
        <sql>
            CREATE FULLTEXT INDEX ON person
            (display_name, title, email, user_principal_name, department_name)
            KEY INDEX person_pkey
            ON WaltzFTS
            WITH STOPLIST = SYSTEM;
        </sql>
    </changeSet>


    <changeSet author="dwatkins"
               dbms="mssql"
               id="20160317-105-5">
        <sql>
            CREATE FULLTEXT INDEX ON organisational_unit
            (name, description)
            KEY INDEX organisational_unit_pkey
            ON WaltzFTS
            WITH STOPLIST = SYSTEM;
        </sql>
    </changeSet>


    <!-- 120:SSO -->
    <changeSet author="dwatkins"
               id="20160330-120-1">
        <addForeignKeyConstraint baseColumnNames="user_name"
                                 baseTableName="user_role"
                                 constraintName="user_role_user_name_fkey"
                                 onDelete="CASCADE"
                                 referencedColumnNames="user_name"
                                 referencedTableName="user"/>
    </changeSet>


    <changeSet author="dwatkins" id="20160330-120-2">
        <createTable tableName="settings">
            <column name="name"
                    type="varchar(128)">
                <constraints nullable="false"/>
            </column>
            <column name="value"
                    type="varchar(255)">
                <constraints nullable="true"/>
            </column>
            <column name="restricted"
                    type="BOOLEAN"
                    defaultValueBoolean="false">
                <constraints nullable="false"/>
            </column>
        </createTable>
    </changeSet>

    <changeSet author="dwatkins" id="20160401-120-3">
        <insert tableName="settings">
            <column name="name" value="web.authentication"/>
            <column name="value" value="waltz"/>
            <column name="restricted" valueBoolean="false"/>
        </insert>
    </changeSet>

    <changeSet author="dwatkins" id="20160401-120-4">
        <insert tableName="settings">
            <column name="name" value="server.authentication.filter"/>
            <column name="value" value="com.khartec.waltz.web.endpoints.auth.JWTAuthenticationFilter"/>
            <column name="restricted" valueBoolean="false"/>
        </insert>
    </changeSet>

    <changeSet author="dwatkins" id="20160402-120-5">
        <addPrimaryKey columnNames="name"
                       constraintName="settings_pkey"
                       tableName="settings"/>
    </changeSet>

    <changeSet author="dwatkins" id="20160402-120-6">
        <insert tableName="settings">
            <column name="name" value="web.devext.enabled"/>
            <column name="value" value="false"/>
            <column name="restricted" valueBoolean="false"/>
        </insert>
    </changeSet>


    <!-- 128:Emp View Performance -->
    <changeSet author="dwatkins" id="20160408-128-1">
        <createIndex indexName="idx_involvement_entity_emp" tableName="involvement">
            <column name="entity_kind"/>
            <column name="entity_id"/>
            <column name="employee_id"/>
        </createIndex>
    </changeSet>


    <!-- 124:Adding org unit ref to person record -->
    <changeSet author="dwatkins" id="20160410-124-1">
        <addColumn tableName="person">
            <column name="organisational_unit_id"
                    type="${long.type}">
                <constraints nullable="true"/>
            </column>
        </addColumn>
    </changeSet>



    <!-- 131: Software Catalog / Package -->
    <changeSet author="dwatkins" id="20160411-131-1">
        <dropTable tableName="software_directory"/>
    </changeSet>

    <changeSet author="dwatkins" id="20160411-131-2">
        <createTable tableName="software_package">
            <column autoIncrement="true"
                    name="id"
                    type="BIGSERIAL">
                <constraints primaryKey="true"
                             primaryKeyName="software_package_pkey"/>
            </column>
            <column name="vendor"
                    type="VARCHAR(255)">
                <constraints nullable="false"/>
            </column>
            <column name="name"
                    type="VARCHAR(255)">
                <constraints nullable="false"/>
            </column>
            <column name="version"
                    type="VARCHAR(128)">
                <constraints nullable="false"/>
            </column>
            <column defaultValue="HOLD"
                    name="maturity_status"
                    type="VARCHAR(64)">
                <constraints nullable="false"/>
            </column>
            <column defaultValueBoolean="false"
                    name="notable"
                    type="BOOLEAN"/>
            <column name="description"
                    type="${longvarchar.type}">
                <constraints nullable="true"/>
            </column>
            <column name="external_id"
                    type="varchar(64)"
                    defaultValue="waltz">
                <constraints nullable="true"/>
            </column>
            <column name="provenance"
                    type="varchar(64)"
                    defaultValue="waltz">
                <constraints nullable="false"/>
            </column>

        </createTable>
    </changeSet>

    <changeSet author="dwatkins" id="20160411-131-3">
        <createTable tableName="software_usage">
            <column name="application_id" type="${long.type}">
                <constraints nullable="false"/>
            </column>
            <column name="software_package_id" type="${long.type}">
                <constraints nullable="false"/>
            </column>
            <column name="provenance"
                    type="varchar(64)"
                    defaultValue="waltz">
                <constraints nullable="false"/>
            </column>
        </createTable>
    </changeSet>

    <changeSet author="dwatkins" id="20160414-131-4">
        <insert tableName="settings">
            <column name="name" value="feature.software-catalog.enabled"/>
            <column name="value" value="true"/>
            <column name="restricted" valueBoolean="false"/>
        </insert>
    </changeSet>


    <!-- 134 Database -->

    <changeSet author="dwatkins"
               id="20160421-134-1">

        <createTable tableName="database">
            <column autoIncrement="true"
                    name="id"
                    type="BIGSERIAL">
                <constraints primaryKey="true"
                             primaryKeyName="database_usage_pkey"/>
            </column>

            <column name="database_name"
                    type="varchar(128)"
                    defaultValue="waltz">
                <constraints nullable="false"/>
            </column>
            <column name="instance_name"
                    type="varchar(128)"
                    defaultValue="waltz">
                <constraints nullable="false"/>
            </column>

            <column name="environment"
                    type="varchar(64)"
                    defaultValue="waltz">
                <constraints nullable="false"/>
            </column>


            <column name="dbms_vendor"
                    type="VARCHAR(255)">
                <constraints nullable="false"/>
            </column>
            <column name="dbms_name"
                    type="VARCHAR(255)">
                <constraints nullable="false"/>
            </column>
            <column name="dbms_version"
                    type="VARCHAR(128)">n
                <constraints nullable="false"/>
            </column>

            <column name="external_id"
                    type="varchar(64)"
                    defaultValue="waltz">
                <constraints nullable="true"/>
            </column>

            <column name="provenance"
                    type="varchar(64)"
                    defaultValue="waltz">
                <constraints nullable="false"/>
            </column>


        </createTable>
    </changeSet>


    <changeSet author="dwatkins"
               id="20160421-134-2">

        <createTable tableName="entity_relationship">
            <column name="kind_a"
                    type="varchar(128)">
                <constraints nullable="false"/>
            </column>
            <column name="id_a"
                    type="${long.type}">
                <constraints nullable="false"/>
            </column>
            <column name="kind_b"
                    type="varchar(128)">
                <constraints nullable="false"/>
            </column>
            <column name="id_b"
                    type="${long.type}">
                <constraints nullable="false"/>
            </column>
            <column name="relationship"
                    type="varchar(128)">
                <constraints nullable="false"/>
            </column>
            <column name="provenance"
                    type="varchar(64)"
                    defaultValue="waltz">
                <constraints nullable="false"/>
            </column>
        </createTable>

        <addPrimaryKey columnNames="kind_a, id_a, kind_b, id_b, relationship"
                       constraintName="entity_relationship_pkey"
                       tableName="entity_relationship"/>

    </changeSet>

    <!-- 152:Creation of Source Data Ratings -->
    <changeSet author="dwatkins" id="20160518-152-1">
        <createTable tableName="source_data_rating">
            <column name="source_name"
                    type="VARCHAR(128)">
                <constraints nullable="false"/>
            </column>
            <column name="entity_kind"
                    type="VARCHAR(128)">
                <constraints nullable="false"/>
            </column>
            <column defaultValue="Z"
                    name="authoritativeness"
                    type="CHAR(1)">
                <constraints nullable="false"/>
            </column>
            <column defaultValue="Z"
                    name="accuracy"
                    type="CHAR(1)">
                <constraints nullable="false"/>
            </column>
            <column defaultValue="Z"
                    name="completeness"
                    type="CHAR(1)">
                <constraints nullable="false"/>
            </column>
        </createTable>

        <addPrimaryKey columnNames="source_name, entity_kind"
                       constraintName="source_data_rating_pkey"
                       tableName="source_data_rating"/>
    </changeSet>



    <!-- 154:ChangeIntiative -->
    <changeSet author="dwatkins" id="20160520-154-1">
        <createTable tableName="change_initiative">
            <column name="id"
                    type="${long.type}">
                <constraints nullable="false"/>
            </column>
            <column name="parent_id"
                    type="${long.type}">
                <constraints nullable="true"/>
            </column>
            <column name="external_id"
                    type="varchar(128)">
                <constraints nullable="true"/>
            </column>
            <column name="name"
                    type="varchar(128)">
                <constraints nullable="false"/>
            </column>
            <column name="kind"
                    type="varchar(64)"
                    defaultValue="PROGRAMME">
                <constraints nullable="false"/>
            </column>
            <column name="lifecycle_phase"
                    type="varchar(64)"
                    defaultValue="DEVELOPMENT">
                <constraints nullable="false"/>
            </column>
            <column name="description"
                    type="${longvarchar.type}">
                <constraints nullable="true"/>
            </column>
            <column name="last_update"
                    type="DATE">
                <constraints nullable="true"/>
            </column>
            <column name="start_date"
                    type="DATE">
                <constraints nullable="false"/>
            </column>
            <column name="end_date"
                    type="DATE">
                <constraints nullable="false"/>
            </column>
            <column name="provenance"
                    type="varchar(64)"
                    defaultValue="waltz">
                <constraints nullable="false"/>
            </column>
        </createTable>

        <addPrimaryKey columnNames="id"
                       constraintName="change_initiative_pkey"
                       tableName="change_initiative"/>

    </changeSet>


    <changeSet author="dwatkins"
               id="20160520-154-2"
               dbms="mysql">
        <sql>
            CREATE FULLTEXT INDEX change_initiative_content_ft_idx ON change_initiative (name, description, external_id)
        </sql>
    </changeSet>


    <changeSet author="dwatkins"
               dbms="mssql"
               id="20160520-154-3">
        <sql>
            CREATE FULLTEXT INDEX ON change_initiative
            (name, description, external_id)
            KEY INDEX change_initiative_pkey
            ON WaltzFTS
            WITH STOPLIST = SYSTEM;
        </sql>
    </changeSet>



    <!-- 155: Import Job Log -->
    <changeSet author="dwatkins"
               id="20160523-155-1">
        <createTable tableName="system_job_log">
            <column name="name"
                    type="VARCHAR(128)">
                <constraints nullable="false"/>
            </column>
            <column name="entity_kind"
                    type="VARCHAR(128)">
                <constraints nullable="false"/>
            </column>
            <column name="status"
                    type="VARCHAR(64)">
                <constraints nullable="false"/>
            </column>
            <column name="description"
                    type="VARCHAR(2048)">
                <constraints nullable="true"/>
            </column>
            <column name="start"
                    type="TIMESTAMP">
                <constraints nullable="false"/>
            </column>
            <column name="end"
                    type="TIMESTAMP">
                <constraints nullable="true"/>
            </column>
        </createTable>

        <addPrimaryKey columnNames="name, entity_kind, start"
                       constraintName="system_job_log_pkey"
                       tableName="system_job_log"/>
    </changeSet>


    <!-- 178: Precalc Complexity -->
    <changeSet author="dwatkins"
               id="20160526-178-1">
        <createTable tableName="complexity_score">
            <column name="entity_kind"
                    type="VARCHAR(128)">
                <constraints nullable="false"/>
            </column>
            <column name="entity_id"
                    type="${long.type}">
                <constraints nullable="false"/>
            </column>
            <column name="complexity_kind"
                    type="VARCHAR(64)">
                <constraints nullable="false"/>
            </column>
            <column name="score"
                    type="DECIMAL(10,3)">
                <constraints nullable="false"/>
            </column>
        </createTable>

        <addPrimaryKey columnNames="entity_kind, entity_id, complexity_kind"
                       constraintName="complexity_score_pkey"
                       tableName="complexity_score"/>
    </changeSet>


    <!-- 183: Performance Metrics -->
    <changeSet author="dwatkins"
               id="20160601-183-1">
        <createTable tableName="performance_metric_definition">
            <column name="id" type="${long.type}">
                <constraints nullable="false"/>
            </column>
            <column name="name" type="VARCHAR(255)"/>
            <column name="description" type="${longvarchar.type}"/>
            <column name="category_name" type="VARCHAR(255)"/>
            <column name="category_description" type="${longvarchar.type}"/>
        </createTable>

        <addPrimaryKey columnNames="id"
                       constraintName="performance_metric_defn_pkey"
                       tableName="performance_metric_definition"/>
    </changeSet>


    <changeSet author="dwatkins"
               id="20160602-183-2">
        <createTable tableName="perf_metric_pack">
            <column name="id" type="${long.type}">
                <constraints nullable="false"/>
            </column>
            <column name="name"
                    type="VARCHAR(255)">
                <constraints nullable="false"/>
            </column>
            <column name="description"
                    type="${longvarchar.type}">
                <constraints nullable="false"/>
            </column>
        </createTable>

        <addPrimaryKey columnNames="id"
                       constraintName="perf_metric_pack_pkey"
                       tableName="perf_metric_pack"/>
    </changeSet>


    <changeSet author="dwatkins"
               id="20160602-183-3">
        <createTable tableName="perf_metric_pack_checkpoint">
            <column name="id"
                    type="${long.type}">
                <constraints nullable="false"/>
            </column>
            <column name="pack_id"
                    type="${long.type}">
                <constraints nullable="false"/>
            </column>

            <column name="year"
                    type="${int.type}">
                <constraints nullable="false"/>
            </column>
            <column name="quarter"
                    type="${int.type}">
                <constraints nullable="false"/>
            </column>
            <column name="name"
                    type="VARCHAR(255)">
                <constraints nullable="false"/>
            </column>
            <column name="description"
                    type="${longvarchar.type}">
                <constraints nullable="false"/>
            </column>
        </createTable>

        <addPrimaryKey columnNames="id"
                       constraintName="perf_metric_pack_checkpoint_pk"
                       tableName="perf_metric_pack_checkpoint"/>
    </changeSet>


    <changeSet author="dwatkins"
               id="20160602-183-4">
        <dropPrimaryKey constraintName="performance_metric_defn_pkey"
                        tableName="performance_metric_definition"/>

        <renameTable newTableName="perf_metric_definition"
                     oldTableName="performance_metric_definition"/>


        <addPrimaryKey columnNames="id"
                       constraintName="perf_metric_definition_pkey"
                       tableName="perf_metric_definition"/>
    </changeSet>

    <changeSet author="dwatkins"
               id="20160602-183-5">
        <createTable tableName="perf_metric_pack_item">
            <column name="id"
                    type="${long.type}">
                <constraints nullable="false"/>
            </column>
            <column name="definition_id"
                    type="${long.type}">
                <constraints nullable="false"/>
            </column>
            <column name="section_name"
                    type="VARCHAR(255)">
                <constraints nullable="false"/>
            </column>
            <column name="baseline"
                    type="DECIMAL(10,2)">
                <constraints nullable="false"/>
            </column>
        </createTable>

        <addPrimaryKey columnNames="id"
                       constraintName="perf_metric_pack_item_pkey"
                       tableName="perf_metric_pack_item"/>
    </changeSet>


    <changeSet author="dwatkins"
               id="20160602-183-6">
        <createTable tableName="perf_metric_pack_item_goal">

            <column name="checkpoint_id"
                    type="${long.type}">
                <constraints nullable="false"/>
            </column>
            <column name="pack_item_id"
                    type="${long.type}">
                <constraints nullable="false"/>
            </column>
            <column name="kind"
                    type="VARCHAR(64)">
                <constraints nullable="false"/>
            </column>
            <column name="value" type="DECIMAL(10,2)">
                <constraints nullable="false"/>
            </column>
        </createTable>

        <addPrimaryKey columnNames="checkpoint_id, pack_item_id"
                       constraintName="perf_metric_pack_item_goal_pk"
                       tableName="perf_metric_pack_item_goal"/>
    </changeSet>

    <changeSet id="20160602-183-7"
               author="dwatkins">
        <addColumn tableName="perf_metric_pack_item">
            <column name="pack_id"
                    type="${long.type}"/>
        </addColumn>
    </changeSet>

    <!-- 184 PROCESS -->

    <changeSet author="dwatkins" id="20160603-184-1">
        <createTable tableName="process">
            <column name="id" type="${long.type}">
                <constraints nullable="false"/>
            </column>
            <column name="parent_id" type="${long.type}">
                <constraints nullable="true"/>
            </column>
            <column name="name" type="VARCHAR(255)">
                <constraints nullable="false"/>
            </column>

            <column name="level_1" type="${long.type}">
                <constraints nullable="false"/>
            </column>
            <column name="level_2" type="${long.type}">
                <constraints nullable="true"/>
            </column>
            <column name="level_3" type="${long.type}">
                <constraints nullable="true"/>
            </column>
            <column name="description" type="${longvarchar.type}">
                <constraints nullable="false"/>
            </column>
        </createTable>
    </changeSet>

    <changeSet author="dwatkins" id="20160603-184-2">
        <addColumn tableName="process">
            <column name="level" type="${int.type}" defaultValueNumeric="1">
                <constraints nullable="false"/>
            </column>
        </addColumn>
    </changeSet>

    <!-- 190 NULLABLES -->

    <changeSet author="dwatkins" id="20160608-190-1">
        <dropNotNullConstraint columnDataType="${clob.type}"
                               columnName="description"
                               tableName="application_group"/>

    </changeSet>
    <changeSet author="dwatkins" id="20160608-190-2">
        <dropNotNullConstraint columnDataType="${longvarchar.type}"
                               columnName="description"
                               tableName="capability"/>
    </changeSet>

    <changeSet author="dwatkins" id="20160608-190-3">
        <dropNotNullConstraint columnDataType="${longvarchar.type}"
                               columnName="description"
                               tableName="data_type"/>
    </changeSet>

    <changeSet author="dwatkins" id="20160608-190-4">
        <dropNotNullConstraint columnDataType="${longvarchar.type}"
                               columnName="description"
                               tableName="end_user_application"/>
    </changeSet>

    <changeSet author="dwatkins" id="20160608-190-5">
        <dropNotNullConstraint columnDataType="${longvarchar.type}"
                               columnName="description"
                               tableName="perf_metric_pack"/>
    </changeSet>

    <changeSet author="dwatkins" id="20160608-190-6">
        <dropNotNullConstraint columnDataType="${longvarchar.type}"
                               columnName="description"
                               tableName="perf_metric_pack_checkpoint"/>
    </changeSet>

    <changeSet author="dwatkins" id="20160608-190-7">
        <dropNotNullConstraint columnDataType="${longvarchar.type}"
                               columnName="description"
                               tableName="perspective"/>
    </changeSet>

    <changeSet author="dwatkins" id="20160608-190-8">
        <dropNotNullConstraint columnDataType="${longvarchar.type}"
                               columnName="description"
                               tableName="perspective_measurable"/>
    </changeSet>

    <changeSet author="dwatkins" id="20160608-190-9">
        <dropNotNullConstraint columnDataType="${longvarchar.type}"
                               columnName="description"
                               tableName="process"/>
    </changeSet>

    <changeSet author="dwatkins" id="20160608-190-10">
        <dropNotNullConstraint columnDataType="${clob.type}"
                               columnName="description"
                               tableName="svg_diagram"/>
    </changeSet>

    <changeSet author="dwatkins" id="20160608-190-11">
        <dropNotNullConstraint columnDataType="VARCHAR(255)"
                               columnName="description"
                               tableName="trait"/>
    </changeSet>


    <!-- 185 PROVENANCE -->
    <changeSet author="dwatkins" id="20160608-185-1">

        <addColumn tableName="capability">
            <column name="provenance"
                    type="varchar(64)"
                    defaultValue="waltz">
                <constraints nullable="false"/>
            </column>
        </addColumn>
        <addColumn tableName="app_capability">
            <column name="provenance"
                    type="varchar(64)"
                    defaultValue="waltz">
                <constraints nullable="false"/>
            </column>
        </addColumn>

    </changeSet>


    <!-- 193 server_information - operating_system NULLABLE -->
    <changeSet author="dwatkins" id="20160609-193-1">
        <dropNotNullConstraint columnDataType="VARCHAR(128)"
                               columnName="operating_system"
                               tableName="server_information"/>

    </changeSet>


    <!-- 195 server_information - operating_system should NOT be nullable -->
    <changeSet author="dwatkins" id="20160613-195-1">
        <addNotNullConstraint columnDataType="VARCHAR(128)"
                              columnName="operating_system"
                              defaultNullValue="UNKNOWN"
                              tableName="server_information"/>
        <addNotNullConstraint columnDataType="VARCHAR(128)"
                              columnName="operating_system_version"
                              defaultNullValue="UNKNOWN"
                              tableName="server_information"/>
        <addNotNullConstraint columnDataType="VARCHAR(128)"
                              columnName="location"
                              defaultNullValue="UNKNOWN"
                              tableName="server_information"/>
        <addNotNullConstraint columnDataType="VARCHAR(128)"
                              columnName="country"
                              defaultNullValue="UNKNOWN"
                              tableName="server_information"/>
    </changeSet>

    <!-- last_import for source_data_rating #196 -->
    <changeSet author="dwatkins" id="20160614-196-1">
        	<addColumn tableName="source_data_rating">
            <column name="last_import"
                type="TIMESTAMP"
                defaultValueComputed="${now.value}">
                <constraints nullable="true"/>
            </column>
        </addColumn>
    </changeSet>



    <!-- 214 permissions changes -->
    <changeSet author="dwatkins" id="20160617-214-1">
        <sql>
            UPDATE user_role
              SET role='ORG_UNIT_EDITOR'
              WHERE role='ORGUNIT_EDITOR';
        </sql>
    </changeSet>



    <!-- 222 last logins -->
    <changeSet author="dwatkins"
               id="20160620-222-1">
        <createTable tableName="user_agent_info">
            <column autoIncrement="true"
                    name="id"
                    type="SERIAL">
                <constraints primaryKey="true"
                             primaryKeyName="user_agent_info_pkey"/>
            </column>
            <column name="user_name"
                    type="VARCHAR(128)">
                <constraints nullable="false"/>
            </column>
            <column name="user_agent"
                    type="VARCHAR(128)">
                <constraints nullable="false"/>
            </column>
            <column name="resolution"
                    type="VARCHAR(128)">
                <constraints nullable="false"/>
            </column>
            <column name="operating_system"
                    type="VARCHAR(128)">
                <constraints nullable="false"/>
            </column>
            <column name="ip_address"
                    type="VARCHAR(128)">
                <constraints nullable="false"/>
            </column>
            <column name="login_timestamp"
                    type="TIMESTAMP">
                <constraints nullable="false"/>
            </column>
        </createTable>
    </changeSet>

    <!-- 230 entity statistics -->
    <changeSet author="kamransaleem"
               id="20160621-230-1">
        <createTable tableName="entity_statistic">
            <column autoIncrement="true"
                    name="id"
                    type="BIGSERIAL">
                <constraints primaryKey="true"
                             primaryKeyName="entity_statistic_pkey"/>
            </column>
            <column name="name"
                    type="VARCHAR(128)">
                <constraints nullable="false"/>
            </column>
            <column name="description"
                    type="${longvarchar.type}">
                <constraints nullable="true"/>
            </column>
            <column name="type"
                    type="VARCHAR(128)">
                <constraints nullable="false"/>
            </column>
            <column name="category"
                    type="VARCHAR(128)">
                <constraints nullable="false"/>
            </column>
            <column name="active"
                    type="BOOLEAN">
                <constraints nullable="false"/>
            </column>
            <column name="renderer"
                    type="VARCHAR(128)">
                <constraints nullable="false"/>
            </column>
            <column name="historic_renderer"
                    type="VARCHAR(128)">
                <constraints nullable="false"/>
            </column>
            <column name="provenance"
                    type="varchar(64)"
                    defaultValue="waltz">
                <constraints nullable="false"/>
            </column>
        </createTable>
    </changeSet>

    <changeSet author="kamransaleem"
               id="20160621-230-2">
        <createTable tableName="entity_statistic_value">
            <column autoIncrement="true"
                    name="id"
                    type="BIGSERIAL">
                <constraints primaryKey="true"
                             primaryKeyName="entity_statistic_value_pkey"/>
            </column>
            <column name="statistic_id"
                    type="${long.type}">
                <constraints nullable="false"/>
            </column>
            <column name="entity_kind"
                    type="VARCHAR(128)">
                <constraints nullable="false"/>
            </column>
            <column name="entity_id"
                    type="${long.type}">
                <constraints nullable="false"/>
            </column>
            <column name="value"
                    type="VARCHAR(128)">
                <constraints nullable="true"/>
            </column>
            <column name="outcome"
                    type="VARCHAR(128)">
                <constraints nullable="false"/>
            </column>
            <column name="state"
                    type="VARCHAR(128)">
                <constraints nullable="false"/>
            </column>
            <column name="reason"
                    type="${longvarchar.type}">
                <constraints nullable="true"/>
            </column>
            <column name="created_at"
                    type="TIMESTAMP">
                <constraints nullable="false"/>
            </column>
            <column name="current"
                    type="BOOLEAN">
                <constraints nullable="false"/>
            </column>
            <column name="provenance"
                    type="varchar(64)"
                    defaultValue="waltz">
                <constraints nullable="false"/>
            </column>
        </createTable>
    </changeSet>

    <changeSet author="kamransaleem"
               id="20160621-230-3">
        <createIndex indexName="idx_esv_statistic_id"
                     tableName="entity_statistic_value"
                     unique="false">
            <column name="statistic_id" type="${long.type}"/>
        </createIndex>
    </changeSet>

    <changeSet author="kamransaleem"
               id="20160621-230-4">
        <createIndex indexName="idx_esv_entity_ref"
                     tableName="entity_statistic_value"
                     unique="false">
            <column name="entity_kind" type="VARCHAR(128)"/>
            <column name="entity_id" type="${long.type}"/>
        </createIndex>
    </changeSet>

    <!-- 237 entity alias -->
    <changeSet author="dwatkins"
               id="20160623-237-1">
        <renameTable newTableName="entity_alias"
                     oldTableName="application_alias"/>
    </changeSet>


    <changeSet author="dwatkins"
               id="20160623-237-2">
        <renameColumn columnDataType="${long.type}"
                      newColumnName="id"
                      oldColumnName="application_id"
                      tableName="entity_alias"/>
    </changeSet>


    <changeSet author="dwatkins"
               id="20160623-237-3">
        <addColumn tableName="entity_alias">
            <column defaultValue="APPLICATION"
                    name="kind"
                    type="VARCHAR(128)">
                <constraints nullable="false"/>
            </column>
        </addColumn>
    </changeSet>


    <!-- 244 entity statistics - rename -->
    <changeSet author="kamransaleem"
               id="20160624-244-1"
               dbms="mssql">
        <renameTable newTableName="entity_statistic_definition"
                     oldTableName="entity_statistic"/>

        <dropPrimaryKey constraintName="entity_statistic_pkey"
                        tableName="entity_statistic_definition"/>

        <addPrimaryKey columnNames="id"
                       constraintName="entity_statistic_defn_pkey"
                       tableName="entity_statistic_definition"/>

    </changeSet>


    <changeSet author="kamransaleem"
               id="20160624-244-3"
               dbms="mysql">
        <renameTable newTableName="entity_statistic_definition"
                     oldTableName="entity_statistic"/>

        <sql>
            ALTER TABLE entity_statistic_definition
            DROP PRIMARY KEY,
            CHANGE id id bigint(20);
        </sql>

        <addPrimaryKey columnNames="id"
                       constraintName="entity_statistic_defn_pkey"
                       tableName="entity_statistic_definition"/>

    </changeSet>


    <!-- 251 Improve navigation of profile pages and add an index -->
    <changeSet author="dwatkins"
               id="20160628-251-1">
        <createIndex indexName="idx_change_log_user_id"
                     tableName="change_log"
                     unique="false">
            <column name="user_id"
                    type="VARCHAR(128)"/>
        </createIndex>
    </changeSet>


    <!-- 253 Record usage of data types by applications -->
    <changeSet author="dwatkins"
               id="20160629-253-1">
        <createTable tableName="data_type_usage">
            <column name="entity_kind"
                    type="VARCHAR(128)">
                <constraints nullable="false"/>
            </column>
            <column name="entity_id"
                    type="${long.type}">
                <constraints nullable="false"/>
            </column>
            <column name="data_type_code"
                    type="VARCHAR(128)">
                <constraints nullable="false"/>
            </column>
            <column name="usage_kind"
                    type="VARCHAR(128)">
                <constraints nullable="false"/>
            </column>
            <column name="description"
                    type="VARCHAR(2048)"
                    defaultValue="">
                <constraints nullable="false"/>
            </column>
            <column name="provenance"
                    type="varchar(64)"
                    defaultValue="waltz">
                <constraints nullable="false"/>
            </column>
        </createTable>
    </changeSet>


    <changeSet author="dwatkins"
               id="20160629-253-2">
        <addPrimaryKey columnNames="entity_kind, entity_id, data_type_code, usage_kind"
                       constraintName="data_type_usage_pkey"
                       tableName="data_type_usage"/>
    </changeSet>



    <changeSet author="dwatkins"
               id="20160629-253-3">
        <sql>
            INSERT INTO data_type_usage (entity_id, entity_kind, data_type_code, usage_kind)
                SELECT DISTINCT df.source_entity_id as entity_id, df.source_entity_kind as entity_kind, df.data_type as data_type_code, 'DISTRIBUTOR' as usage_kind
                FROM data_flow df
                    WHERE data_type != 'UNKNOWN'
                UNION ALL
                SELECT DISTINCT df.target_entity_id as entity_id, df.target_entity_kind as entity_kind, df.data_type as data_type_code, 'CONSUMER' as 'usage_kind'
                FROM data_flow df
                    WHERE data_type != 'UNKNOWN'
                UNION ALL
                SELECT DISTINCT df.source_entity_id as entity_id, df.source_entity_kind as entity_kind, df.data_type as data_type_code, 'ORIGINATOR' as 'usage_kind'
                FROM data_flow df
                    WHERE data_type != 'UNKNOWN'
                        AND NOT EXISTS(
                            SELECT *
                            FROM data_flow
                                WHERE target_entity_kind = df.source_entity_kind
                                    AND target_entity_id = df.source_entity_id
                                    AND data_type = df.data_type)
        </sql>
    </changeSet>


    <changeSet author="dwatkins"
               id="20160629-253-4">
        <addColumn tableName="data_type_usage">
            <column name="is_selected" type="boolean"/>
        </addColumn>
    </changeSet>

    <changeSet author="dwatkins"
               id="20160629-253-5">
        <sql>
            UPDATE data_type_usage SET is_selected = 1
        </sql>
    </changeSet>

    <!-- 293 User preferences -->
    <changeSet author="kamransaleem"
               id="20160715-293-1"
               failOnError="false">
        <createTable tableName="user_preference">
            <column name="key"
                    type="VARCHAR(512)">
                <constraints nullable="false"/>
            </column>
            <column name="value"
                    type="VARCHAR(2048)">
                <constraints nullable="false"/>
            </column>
            <column name="user_name" type="VARCHAR(255)">
                <constraints nullable="false"/>
            </column>
        </createTable>

        <addPrimaryKey columnNames="user_name, key"
                       constraintName="user_preference_pkey"
                       tableName="user_preference"/>
    </changeSet>

    <!-- 302 - Entity Statistic Hierarchy -->
    <changeSet author="dwatkins"
               id="20160720-302-1">
        <addColumn tableName="entity_statistic_definition">
            <column name="parent_id"
                    type="${long.type}">
                <constraints nullable="true"></constraints>
            </column>
        </addColumn>

    </changeSet>


    <!-- 312 - Entit Stat Defn - Remove Auto Inc -->
    <changeSet author="dwatkins"
               id="2016072-312-1">
        <addColumn tableName="entity_statistic_definition">
            <column name="orig_id"
                    type="${long.type}">
                <constraints nullable="true"></constraints>
            </column>
        </addColumn>
    </changeSet>

    <changeSet author="dwatkins"
               id="2016072-312-2">
        <sql>
            UPDATE entity_statistic_definition SET orig_id = id
        </sql>
    </changeSet>

    <changeSet author="dwatkins"
               id="2016072-312-3">
        <dropPrimaryKey constraintName="entity_statistic_defn_pkey"
                        tableName="entity_statistic_definition"/>
    </changeSet>

    <changeSet author="dwatkins"
               id="2016072-312-4">
        <dropColumn tableName="entity_statistic_definition" columnName="id">
        </dropColumn>
    </changeSet>

    <changeSet author="dwatkins"
               id="2016072-312-5">
        <addColumn tableName="entity_statistic_definition">
            <column name="id" type="${long.type}">
            </column>
        </addColumn>
    </changeSet>

    <changeSet author="dwatkins"
               id="2016072-312-6">
        <sql>
            UPDATE entity_statistic_definition SET id = orig_id
        </sql>
    </changeSet>

    <changeSet author="dwatkins"
               id="2016072-312-7">
        <addNotNullConstraint tableName="entity_statistic_definition"
                              columnName="id"
                              columnDataType="${long.type}"/>
    </changeSet>

    <changeSet author="dwatkins"
               id="2016072-312-8">
        <addPrimaryKey columnNames="id"
                       constraintName="entity_statistic_defn_pkey"
                       tableName="entity_statistic_definition"/>
    </changeSet>

    <changeSet author="dwatkins"
               id="2016072-312-9">
        <dropColumn tableName="entity_statistic_definition"
                    columnName="orig_id">
        </dropColumn>
    </changeSet>


    <!-- 324 - Entity Stat Defn - Visibility Modifiers -->

    <changeSet author="kamransaleem"
               id="20160727-324-1">
        <addColumn tableName="entity_statistic_definition">
            <column name="entity_visibility"
                    type="boolean"
                    defaultValueBoolean="true">
                <constraints nullable="false"/>
            </column>

            <column name="rollup_visibility"
                    type="boolean"
                    defaultValueBoolean="true">
                <constraints nullable="false"/>
            </column>
        </addColumn>
    </changeSet>


    <!-- 353 - Entity Hierarchy Table -->

    <changeSet author="dwatkins"
               id="20160730-353-1">
        <createTable tableName="entity_hierarchy"
                     remarks="Generic Hierarchy table">
            <column name="kind"
                    remarks="Entity kind"
                    type="VARCHAR(128)">
                <constraints nullable="false"/>
            </column>
            <column name="id"
                    type="${long.type}">
                <constraints nullable="false"/>
            </column>
            <column name="ancestor_id"
                    type="${long.type}">
                <constraints nullable="true"/>
            </column>
            <column name="level"
                    type="${int.type}">
                <constraints nullable="false"/>
            </column>
        </createTable>
    </changeSet>


    <!-- 358 : Adding index to hierarchy table -->

    <changeSet author="dwatkins"
               id="20160801-358-1">
        <createIndex indexName="idx_entity_hier_kind_ancestor"
                     tableName="entity_hierarchy">
            <column name="kind"/>
            <column name="ancestor_id"/>
        </createIndex>
    </changeSet>


    <!-- 372 remove self linking data flows -->

    <changeSet author="kamransaleem" id="20160803-372-1">
        <sql>
            DELETE FROM data_flow
            WHERE source_entity_id = target_entity_id;
        </sql>
    </changeSet>


    <!-- 394 : Indicators should allow sum-by-value as well as count-by-entity -->

    <changeSet author="dwatkins" id="20160805-394-1">
        <addColumn tableName="entity_statistic_definition">
            <column name="rollup_kind"
                    type="VARCHAR(64)"
                    defaultValue="COUNT_BY_ENTITY">
                <constraints nullable="false"/>
            </column>
        </addColumn>
    </changeSet>


    <!-- 405 User preference 767 primary key limit on mariadb when UTF8 -->
    <changeSet author="kamransaleem"
               id="20160808-405-1">
        <dropTable tableName="user_preference"/>
    </changeSet>


    <changeSet author="kamransaleem"
               id="20160808-405-2">
        <createTable tableName="user_preference">
            <column name="key"
                    type="VARCHAR(120)">
                <constraints nullable="false"/>
            </column>
            <column name="value"
                    type="VARCHAR(2048)">
                <constraints nullable="false"/>
            </column>
            <column name="user_name" type="VARCHAR(255)">
                <constraints nullable="false"/>
            </column>
        </createTable>
    </changeSet>


    <changeSet author="kamransaleem"
               id="20160808-405-3">
        <addPrimaryKey columnNames="user_name, key"
                       constraintName="user_preference_pkey"
                       tableName="user_preference"/>
    </changeSet>


    <!-- 421 : Server Information - OS and HW end of life -->
    <changeSet author="kamransaleem" id="20160817-421-1">
        <addColumn tableName="server_information">
            <column name="os_end_of_life_date"
                    type="DATE">
                <constraints nullable="true"/>
            </column>
        </addColumn>
    </changeSet>

    <changeSet author="kamransaleem" id="20160817-421-2">
        <addColumn tableName="server_information">
            <column name="hw_end_of_life_date"
                    type="DATE">
                <constraints nullable="true"/>
            </column>
        </addColumn>
    </changeSet>

    <!-- 383 : DataType Id and ParentId -->
    <changeSet author="kamransaleem"
               id="20160808-383-1">
        <addColumn tableName="data_type">
            <column name="id"
                    type="${long.type}">
                <constraints nullable="true"/>
            </column>
            <column name="parent_id"
                    type="${long.type}">
                <constraints nullable="true"/>
            </column>
        </addColumn>
    </changeSet>


    <changeSet author="kamransaleem"
               id="20160808-383-2"
               dbms="mssql">
        <sql>
            UPDATE data_type
            SET id = t.id
            FROM (
                (SELECT dt.code,
                        (SELECT (count(*) + 1) * 1000 FROM data_type WHERE code &lt; dt.code) AS id
                 FROM data_type dt) t
            JOIN data_type dt ON t.code = dt.code)
        </sql>
    </changeSet>


    <changeSet author="kamransaleem"
               id="20160808-383-2"
               dbms="mysql">
        <sql>
            UPDATE data_type dt1
            INNER JOIN
                (SELECT dt.code,
                        (SELECT (count(*) + 1) * 1000 FROM data_type WHERE code &lt; dt.code) AS id
                FROM data_type dt) t
                ON t.code = dt1.code
            SET dt1.id = t.id
        </sql>
    </changeSet>


    <changeSet author="kamransaleem"
               id="20160808-383-4">
        <dropPrimaryKey constraintName="data_type_pkey"
                        tableName="data_type"/>

        <addNotNullConstraint tableName="data_type"
                              columnName="id"
                              columnDataType="${long.type}" />

        <addPrimaryKey columnNames="id"
                       constraintName="data_type_pkey"
                       tableName="data_type"/>

    </changeSet>


    <changeSet author="kamransaleem"
               id="20160808-383-5">
        <createIndex indexName="idx_code"
                     tableName="data_type"
                     unique="true">
            <column name="code" type="varchar(128)"/>
        </createIndex>
    </changeSet>



    <!-- 422 : Database Information - OS and HW end of life -->
    <changeSet author="dwatkins"
               id="20160823-422-1">
        <renameTable oldTableName="database"
                     newTableName="database_information"/>
    </changeSet>

    <changeSet author="dwatkins"
               id="20160823-422-2">
        <addColumn tableName="database_information">
            <column name="end_of_life_date"
                    type="DATE">
                <constraints nullable="true"/>
            </column>
        </addColumn>
        <addColumn tableName="database_information">
            <column name="asset_code"
                    defaultValue="UNKNOWN"
                    type="VARCHAR(128)">
                <constraints nullable="false"/>
            </column>
        </addColumn>
    </changeSet>

    <changeSet id="20160823-422-3"
               author="dwatkins"
               dbms="mssql">
        <sql>
            update db
            set db.asset_code = rel.asset_code
            from database_information db
            inner join
               (
                 select er.id_b, app.asset_code from entity_relationship er
                 inner JOIN application app ON app.id = er.id_a
                 where kind_b = 'DATABASE'
               ) rel
            on rel.id_b = db.id;
        </sql>
    </changeSet>

    <changeSet id="20160823-422-4"
               author="dwatkins"
               dbms="mysql">
        <sql>
            update database_information db
            inner join
                (
                    select er.id_b, app.asset_code from entity_relationship er
                    inner JOIN application app ON app.id = er.id_a
                    where kind_b = 'DATABASE'
                ) rel
            on rel.id_b = db.id
            set db.asset_code = rel.asset_code;
        </sql>
    </changeSet>

    <changeSet id="20160823-422-5"
               author="dwatkins">
        <delete tableName="entity_relationship">
            <where>kind_b = 'DATABASE'</where>
        </delete>
    </changeSet>


    <!-- 442: Remove FK's from Org Unit -->

    <changeSet id="20160826-442-1"
               author="dwatkins">
        <dropForeignKeyConstraint
                baseTableName="end_user_application"
                constraintName="end_user_application_organisational_unit_id_fkey"/>
    </changeSet>

    <changeSet id="20160826-442-2"
               author="dwatkins">
        <dropForeignKeyConstraint
                baseTableName="application"
                constraintName="application_organisational_unit_id_fkey"/>
    </changeSet>

    <changeSet id="20160826-442-3"
               author="dwatkins">
        <dropForeignKeyConstraint
                baseTableName="authoritative_source"
                constraintName="authoritative_source_application_id_fkey"/>
    </changeSet>


    <!-- 447: Move datatype out of logical flow -->

    <changeSet id="20160830-447-1"
               author="rovats">
        <dropPrimaryKey tableName="data_flow"/>
    </changeSet>

    <changeSet id="20160830-447-2"
               author="rovats">
        <addColumn tableName="data_flow">
            <column autoIncrement="true"
                    name="id"
                    type="BIGSERIAL">
                <constraints primaryKey="true"
                             primaryKeyName="data_flow_pkey"/>
            </column>
        </addColumn>
    </changeSet>

    <changeSet id="20160830-447-3"
               author="rovats">
        <createTable tableName="data_flow_decorator">
            <column name="data_flow_id"
                    type="${long.type}">
                <constraints nullable="false"/>
            </column>
            <column name="decorator_entity_kind"
                    type="VARCHAR(128)">
                <constraints nullable="false"/>
            </column>
            <column name="decorator_entity_id"
                    type="${long.type}">
                <constraints nullable="false"/>
            </column>
            <column name="rating"
                    type="VARCHAR(32)"
                    defaultValue="NO_OPINION">
                <constraints nullable="false"/>
            </column>
            <column name="provenance"
                    type="VARCHAR(64)"
                    defaultValue="waltz">
                <constraints nullable="false"/>
            </column>
        </createTable>
    </changeSet>

    <changeSet id="20160830-447-4"
               author="rovats">
        <sql>
            insert data_flow_decorator (data_flow_id, decorator_entity_kind, decorator_entity_id, provenance)
            select df_u.id, 'DATA_TYPE', dt.id, provenance
            from data_flow df
            inner join (select min(id) as id, source_entity_id, target_entity_id
                        from data_flow
                        group by source_entity_id, target_entity_id) df_u
                on df_u.source_entity_id = df.source_entity_id
                    and df_u.target_entity_id = df.target_entity_id
            inner join data_type dt
                on dt.code = df.data_type
            order by df_u.id desc
        </sql>
    </changeSet>

    <changeSet id="20160830-447-5"
               author="rovats">
        <dropColumn tableName="data_flow"
                    columnName="data_type"/>
    </changeSet>

    <changeSet id="20160830-447-6"
               author="rovats">
        <sql>
            delete df
            from data_flow df
            inner join (select min(id) as id, source_entity_id, target_entity_id
                        from data_flow
                        group by source_entity_id, target_entity_id) df_u
                on df_u.source_entity_id = df.source_entity_id
                and df_u.target_entity_id = df.target_entity_id
                and df_u.id != df.id
        </sql>
    </changeSet>

    <changeSet id="20160830-447-7"
               author="rovats"
               dbms="mssql">
        <sql>
            update df set
                df.provenance = dfd.provenance
            from data_flow df
            inner join (select data_flow_id, min(provenance) as provenance
                        from data_flow_decorator
                        group by data_flow_id) dfd
                on dfd.data_flow_id = df.id
        </sql>
    </changeSet>

    <changeSet id="20160830-447-8"
               author="rovats"
               dbms="mysql">
        <sql>
            update
            data_flow df
            inner join (select data_flow_id, min(provenance) as provenance
                        from data_flow_decorator
                        group by data_flow_id) dfd
                on dfd.data_flow_id = df.id
            set df.provenance = dfd.provenance
        </sql>
    </changeSet>

    <changeSet id="20160830-447-9"
               author="rovats">
        <addUniqueConstraint tableName="data_flow"
                             constraintName="unique_data_flow"
                             columnNames="source_entity_kind, source_entity_id, target_entity_kind, target_entity_id"/>
    </changeSet>

    <changeSet id="20160830-447-10"
               author="rovats">
        <addPrimaryKey tableName="data_flow_decorator"
                       constraintName="data_flow_decorator_pkey"
                       columnNames="data_flow_id, decorator_entity_kind, decorator_entity_id"/>
    </changeSet>

    <changeSet id="20160830-447-11"
               author="rovats">
        <createIndex tableName="data_flow_decorator"
                     indexName="idx_df_dec_df_id_dec_kind">
            <column name="data_flow_id"/>
            <column name="decorator_entity_kind"/>
        </createIndex>
    </changeSet>


    <!-- 427 : Application Business Criticality -->
    <changeSet author="kamransaleem"
               id="20160905-427-1">
        <addColumn tableName="application">
            <column name="criticality"
                    type="VARCHAR(128)"
                    defaultValue="UNKNOWN">
                <constraints nullable="false"/>
            </column>
        </addColumn>
    </changeSet>

    <changeSet author="kamransaleem"
               id="20160905-427-2">

        <renameColumn columnDataType="VARCHAR(128)"
                      newColumnName="business_criticality"
                      oldColumnName="criticality"
                      tableName="application"/>
    </changeSet>


    <!-- 536 : Update index on entity_statistic_value -->
    <changeSet id="20160916-536-1"
               author="rovats">
        <dropIndex indexName="idx_esv_entity_ref"
                   tableName="entity_statistic_value"/>
    </changeSet>

    <changeSet id="20160916-536-2"
               author="rovats">
        <createIndex indexName="idx_esv_entity_ref_current"
                     tableName="entity_statistic_value"
                     unique="false">
            <column name="entity_id" type="${long.type}"/>
            <column name="current" type="BOOLEAN"/>
            <column name="entity_kind" type="VARCHAR(128)"/>
        </createIndex>
    </changeSet>


    <!-- 553: Tours -->
    <changeSet id="20160920-553-1"
               author="dwatkins">
        <createTable tableName="tour">
            <column name="tour_key"
                    type="VARCHAR(64)">
                <constraints nullable="false"></constraints>
            </column>
            <column name="step_id"
                    type="${int.type}">
                <constraints nullable="false"></constraints>
            </column>
            <column name="selector"
                    type="VARCHAR(256)">
                <constraints nullable="false"></constraints>
            </column>
            <column name="position"
                    type="VARCHAR(16)"
                    defaultValue="top">
                <constraints nullable="false"></constraints>
            </column>
            <column name="description"
                    type="VARCHAR(1024)">
                <constraints nullable="false"></constraints>
            </column>
        </createTable>
    </changeSet>

    <changeSet author="dwatkins"
               id="20160920-553-2">
        <addPrimaryKey columnNames="tour_key, step_id"
                       constraintName="tour_pkey"
                       tableName="tour"/>
    </changeSet>

    
    <!-- 451: auth source description -->

    <changeSet author="dwatkins"
               id="20160920-451-1">
        <addColumn tableName="authoritative_source">
            <column name="description"
                    type="${longvarchar.type}"/>
        </addColumn>
    </changeSet>


    <!-- 605: review indexes -->

    <changeSet id="20160927-605-1"
               author="dwatkins">
        <createIndex tableName="asset_cost"
                     indexName="idx_asset_cost_yr_code">
            <column name="year"
                    descending="true"
                    type="${int.type}">
            </column>
            <column name="asset_code"
                    type="VARCHAR(255)">
            </column>
        </createIndex>
    </changeSet>

    <changeSet id="20160927-605-2"
               author="dwatkins">
        <createIndex tableName="asset_cost"
                     indexName="idx_asset_cost_yr">
            <column name="year"
                    descending="true"
                    type="${int.type}">
            </column>
        </createIndex>
    </changeSet>


    <!-- 654: Data Article -->
    <changeSet id="20161003-654-1"
               author="dwatkins">
        <createTable tableName="physical_data_article">
            <column name="id"
                    autoIncrement="true"
                    type="${id.type}">
                <constraints nullable="false"
                             primaryKey="true"
                             primaryKeyName="physical_data_article_pkey"/>
            </column>
            <column name="owning_application_id"
                    type="${id.type}">
                <constraints nullable="false"></constraints>
            </column>
            <column name="external_id"
                    type="${external-id.type}">
                <constraints nullable="false"></constraints>
            </column>
            <column name="name"
                    type="${name.type}">
                <constraints nullable="false"></constraints>
            </column>
            <column name="format"
                    type="${enum.type}">
                <constraints nullable="false"></constraints>
            </column>
            <column name="description"
                    type="${description.type}">
                <constraints nullable="false"></constraints>
            </column>
            <column name="provenance"
                    type="${provenance.type}">
                <constraints nullable="false"></constraints>
            </column>
        </createTable>
    </changeSet>


    <!-- 655: Physical Data Flow -->
    <changeSet id="20161003-655-1"
               author="dwatkins">
        <createTable tableName="physical_data_flow">
            <column name="id"
                    autoIncrement="true"
                    type="${id.type}">
                <constraints nullable="false"
                             primaryKey="true"
                             primaryKeyName="physical_data_flow_pkey"/>
            </column>
            <column name="article_id"
                    type="${id.type}">
                <constraints nullable="false"></constraints>
            </column>
            <column name="flow_id"
                    type="${id.type}">
                <constraints nullable="false"></constraints>
            </column>
            <column name="basis_offset"
                    type="${int.type}">
                <constraints nullable="false"></constraints>
            </column>
            <column name="frequency"
                    type="${enum.type}">
                <constraints nullable="false"></constraints>
            </column>
            <column name="transport"
                    type="${enum.type}">
                <constraints nullable="false"></constraints>
            </column>
            <column name="description"
                    type="${description.type}">
                <constraints nullable="false"></constraints>
            </column>
            <column name="provenance"
                    type="${provenance.type}">
                <constraints nullable="false"></constraints>
            </column>
        </createTable>
    </changeSet>


    <!-- 693: Adding indexes to Physical Data tables-->
    <changeSet author="dwatkins"
               id="20161011-693-1">
        <createIndex indexName="idx_owning_application_id"
                     tableName="physical_data_article"
                     unique="false">
            <column name="owning_application_id" type="${id.type}"/>
        </createIndex>
    </changeSet>

    <changeSet author="dwatkins"
               id="20161011-693-2">
        <createIndex indexName="idx_article_id"
                     tableName="physical_data_flow"
                     unique="false">
            <column name="article_id" type="${id.type}"/>
        </createIndex>
    </changeSet>

    <changeSet author="dwatkins"
               id="20161011-693-3">
        <createIndex indexName="idx_flow_id"
                     tableName="physical_data_flow"
                     unique="false">
            <column name="flow_id" type="${id.type}"/>
        </createIndex>
    </changeSet>


<<<<<<< HEAD
    <!-- 701: lineage edit -->
    <changeSet author="dwatkins"
               id="20161012-701-1">
        <createTable tableName="lineage_report">
=======
    <!-- 713: Involvement Kind -->
    <changeSet id="20161014-713-1"
               author="rovats">
        <createTable tableName="involvement_kind">
>>>>>>> e37eac6e
            <column name="id"
                    autoIncrement="true"
                    type="${id.type}">
                <constraints nullable="false"
                             primaryKey="true"
<<<<<<< HEAD
                             primaryKeyName="lineage_report_pkey"/>
            </column>
            <column name="physical_article_id"
                    type="${id.type}">
                <constraints nullable="false"/>
            </column>
            <column name="name"
                    type="${name.type}">
                <constraints nullable="false"/>
            </column>
            <column name="description"
                    type="${description.type}">
                <constraints nullable="true"/>
            </column>
            <column name="provenance"
                    type="${provenance.type}">
            <constraints nullable="false"/>
        </column>
        </createTable>
    </changeSet>

    <changeSet author="dwatkins"
               id="20161012-701-2">
        <createTable tableName="lineage_report_contributor">
            <column name="lineage_report_id"
                    type="${id.type}">
                <constraints nullable="false"/>
            </column>
            <column name="physical_flow_id"
                    type="${id.type}">
                <constraints nullable="false"/>
            </column>
            <column name="description"
                    type="${description.type}">
                <constraints nullable="true"/>
            </column>
        </createTable>

        <addPrimaryKey tableName="lineage_report_contributor"
                       columnNames="lineage_report_id, physical_flow_id"/>
=======
                             primaryKeyName="involvement_kind_pkey"/>
            </column>
            <column name="name"
                    type="${name.type}">
                <constraints nullable="false"
                             unique="true"/>
            </column>
            <column name="description"
                    type="${description.type}">
                <constraints nullable="false"/>
            </column>
            <column name="last_updated_at"
                    type="TIMESTAMP"
                    defaultValueComputed="${now.value}"/>
            <column name="last_updated_by"
                    type="${name.type}">
                <constraints nullable="false"/>
            </column>
        </createTable>
    </changeSet>

    <changeSet id="20161014-713-2"
               author="rovats">
        <insert tableName="involvement_kind">
            <column name="name" value="IT_ARCHITECT"/>
            <column name="description" value="IT Architect"/>
            <column name="last_updated_by" value="admin"/>
        </insert>
        <insert tableName="involvement_kind">
            <column name="name" value="DATA_ARCHITECT"/>
            <column name="description" value="Data Architect"/>
            <column name="last_updated_by" value="admin"/>
        </insert>
        <insert tableName="involvement_kind">
            <column name="name" value="PROJECT_MANAGER"/>
            <column name="description" value="Project Manager"/>
            <column name="last_updated_by" value="admin"/>
        </insert>
        <insert tableName="involvement_kind">
            <column name="name" value="SUPPORT_MANAGER"/>
            <column name="description" value="Support Manager"/>
            <column name="last_updated_by" value="admin"/>
        </insert>
        <insert tableName="involvement_kind">
            <column name="name" value="IT_LEAD"/>
            <column name="description" value="IT Lead"/>
            <column name="last_updated_by" value="admin"/>
        </insert>
        <insert tableName="involvement_kind">
            <column name="name" value="DEVELOPER"/>
            <column name="description" value="Developer"/>
            <column name="last_updated_by" value="admin"/>
        </insert>
        <insert tableName="involvement_kind">
            <column name="name" value="QA"/>
            <column name="description" value="Quality Assurance"/>
            <column name="last_updated_by" value="admin"/>
        </insert>
        <insert tableName="involvement_kind">
            <column name="name" value="BUSINESS_ANALYST"/>
            <column name="description" value="Business Analyst"/>
            <column name="last_updated_by" value="admin"/>
        </insert>
        <insert tableName="involvement_kind">
            <column name="name" value="SUPPORT"/>
            <column name="description" value="Support"/>
            <column name="last_updated_by" value="admin"/>
        </insert>
        <insert tableName="involvement_kind">
            <column name="name" value="BUSINESS_SPONSOR"/>
            <column name="description" value="Business Sponsor"/>
            <column name="last_updated_by" value="admin"/>
        </insert>
        <insert tableName="involvement_kind">
            <column name="name" value="SENIOR_MANAGER"/>
            <column name="description" value="Senior Manager"/>
            <column name="last_updated_by" value="admin"/>
        </insert>
        <insert tableName="involvement_kind">
            <column name="name" value="ADMINISTRATIVE"/>
            <column name="description" value="Administrative"/>
            <column name="last_updated_by" value="admin"/>
        </insert>
        <insert tableName="involvement_kind">
            <column name="name" value="DATA_OWNER"/>
            <column name="description" value="Data Owner"/>
            <column name="last_updated_by" value="admin"/>
        </insert>
    </changeSet>

    <changeSet id="20161014-713-3"
               author="rovats">
        <addColumn tableName="involvement">
            <column name="kind_id"
                    type="${id.type}">
                <constraints nullable="true"/>
            </column>
        </addColumn>
    </changeSet>

    <changeSet id="20161014-713-4"
               author="rovats">
        <sql>
            update involvement set
                kind_id = (select id
                            from involvement_kind
                            where name = involvement.kind)
        </sql>
    </changeSet>

    <changeSet id="20161014-713-5"
               author="rovats">
        <addNotNullConstraint columnDataType="${id.type}"
                              columnName="kind_id"
                              tableName="involvement"/>
    </changeSet>

    <changeSet id="20161014-713-6"
               author="rovats">
        <sql>
            update involvement_kind set
                name = description
            where last_updated_by = 'admin'
        </sql>
>>>>>>> e37eac6e
    </changeSet>

</databaseChangeLog><|MERGE_RESOLUTION|>--- conflicted
+++ resolved
@@ -2908,64 +2908,15 @@
     </changeSet>
 
 
-<<<<<<< HEAD
-    <!-- 701: lineage edit -->
-    <changeSet author="dwatkins"
-               id="20161012-701-1">
-        <createTable tableName="lineage_report">
-=======
     <!-- 713: Involvement Kind -->
     <changeSet id="20161014-713-1"
                author="rovats">
         <createTable tableName="involvement_kind">
->>>>>>> e37eac6e
             <column name="id"
                     autoIncrement="true"
                     type="${id.type}">
                 <constraints nullable="false"
                              primaryKey="true"
-<<<<<<< HEAD
-                             primaryKeyName="lineage_report_pkey"/>
-            </column>
-            <column name="physical_article_id"
-                    type="${id.type}">
-                <constraints nullable="false"/>
-            </column>
-            <column name="name"
-                    type="${name.type}">
-                <constraints nullable="false"/>
-            </column>
-            <column name="description"
-                    type="${description.type}">
-                <constraints nullable="true"/>
-            </column>
-            <column name="provenance"
-                    type="${provenance.type}">
-            <constraints nullable="false"/>
-        </column>
-        </createTable>
-    </changeSet>
-
-    <changeSet author="dwatkins"
-               id="20161012-701-2">
-        <createTable tableName="lineage_report_contributor">
-            <column name="lineage_report_id"
-                    type="${id.type}">
-                <constraints nullable="false"/>
-            </column>
-            <column name="physical_flow_id"
-                    type="${id.type}">
-                <constraints nullable="false"/>
-            </column>
-            <column name="description"
-                    type="${description.type}">
-                <constraints nullable="true"/>
-            </column>
-        </createTable>
-
-        <addPrimaryKey tableName="lineage_report_contributor"
-                       columnNames="lineage_report_id, physical_flow_id"/>
-=======
                              primaryKeyName="involvement_kind_pkey"/>
             </column>
             <column name="name"
@@ -3090,7 +3041,58 @@
                 name = description
             where last_updated_by = 'admin'
         </sql>
->>>>>>> e37eac6e
+    </changeSet>
+
+
+    <!-- 701: lineage edit -->
+    <changeSet author="dwatkins"
+               id="20161012-701-1">
+        <createTable tableName="lineage_report">
+            <column name="id"
+                    autoIncrement="true"
+                    type="${id.type}">
+                <constraints nullable="false"
+                             primaryKey="true"
+                             primaryKeyName="lineage_report_pkey"/>
+            </column>
+            <column name="physical_article_id"
+                    type="${id.type}">
+                <constraints nullable="false"/>
+            </column>
+            <column name="name"
+                    type="${name.type}">
+                <constraints nullable="false"/>
+            </column>
+            <column name="description"
+                    type="${description.type}">
+                <constraints nullable="true"/>
+            </column>
+            <column name="provenance"
+                    type="${provenance.type}">
+            <constraints nullable="false"/>
+        </column>
+        </createTable>
+    </changeSet>
+
+    <changeSet author="dwatkins"
+               id="20161012-701-2">
+        <createTable tableName="lineage_report_contributor">
+            <column name="lineage_report_id"
+                    type="${id.type}">
+                <constraints nullable="false"/>
+            </column>
+            <column name="physical_flow_id"
+                    type="${id.type}">
+                <constraints nullable="false"/>
+            </column>
+            <column name="description"
+                    type="${description.type}">
+                <constraints nullable="true"/>
+            </column>
+        </createTable>
+
+        <addPrimaryKey tableName="lineage_report_contributor"
+                       columnNames="lineage_report_id, physical_flow_id"/>
     </changeSet>
 
 </databaseChangeLog>