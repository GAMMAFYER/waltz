<?xml version="1.0" encoding="UTF-8" standalone="no"?>
<!--
  ~  This file is part of Waltz.
  ~
  ~     Waltz is free software: you can redistribute it and/or modify
  ~     it under the terms of the GNU General Public License as published by
  ~     the Free Software Foundation, either version 3 of the License, or
  ~     (at your option) any later version.
  ~
  ~     Waltz is distributed in the hope that it will be useful,
  ~     but WITHOUT ANY WARRANTY; without even the implied warranty of
  ~     MERCHANTABILITY or FITNESS FOR A PARTICULAR PURPOSE.  See the
  ~     GNU General Public License for more details.
  ~
  ~     You should have received a copy of the GNU General Public License
  ~     along with Waltz.  If not, see <http://www.gnu.org/licenses/>.
  -->

<databaseChangeLog xmlns:xsi="http://www.w3.org/2001/XMLSchema-instance"
                   xmlns="http://www.liquibase.org/xml/ns/dbchangelog"
                   xsi:schemaLocation="http://www.liquibase.org/xml/ns/dbchangelog http://www.liquibase.org/xml/ns/dbchangelog/dbchangelog-3.4.xsd"
                   logicalFilePath="db.changelog-1.0.xml">

    <!-- PRIMITIVES -->
    <property name="clob.type" value="clob" dbms="oracle"></property>
    <property name="clob.type" value="text" dbms="mssql"></property>
    <property name="clob.type" value="longtext" dbms="mysql"></property>

    <property name="now.value" value="current_timestamp" dbms="oracle"></property>
    <property name="now.value" value="getutcdate()" dbms="mssql"></property>
    <property name="now.value" value="now()" dbms="mysql"></property>

    <property name="today.value" value="current_date" dbms="oracle"></property>
    <property name="today.value" value="getutcdate()" dbms="mssql"></property>
    <property name="today.value" value="curdate" dbms="mysql"></property>

    <property name="long.type" value="NUMBER(18)" dbms="oracle"></property>
    <property name="long.type" value="BIGINT" dbms="mssql"></property>
    <property name="long.type" value="BIGINT" dbms="mysql"></property>

    <property name="int.type" value="NUMBER(9)" dbms="oracle"></property>
    <property name="int.type" value="int" dbms="mssql"></property>
    <property name="int.type" value="INTEGER" dbms="mysql"></property>

    <property name="longvarchar.type" value="nvarchar(4000)" dbms="mssql"></property>
    <property name="longvarchar.type" value="LONGVARCHAR" dbms="mysql"></property>


    <!-- DICTIONARY -->
    <property name="assetcode.type" value="VARCHAR(255)"></property>
    <property name="description.type" value="${longvarchar.type}"></property>
    <property name="enum.type" value="VARCHAR(64)"></property>
    <property name="external-id.type" value="VARCHAR(200)"></property>
    <property name="id.type" value="${long.type}"></property>
    <property name="name.type" value="VARCHAR(255)"></property>
    <property name="provenance.type" value="VARCHAR(64)"></property>
    <property name="rag.type" value="CHAR(1)"></property>
    <property name="weight.type" value="${int.type}"></property>


    <!-- TABLES -->
    <changeSet author="dwatkins" id="20151129-tbl-1">
        <createTable tableName="access_log">
            <column autoIncrement="true" name="id" type="SERIAL">
                <constraints primaryKey="true" primaryKeyName="access_log_pkey"/>
            </column>
            <column name="user_id" type="VARCHAR(128)">
                <constraints nullable="false"/>
            </column>
            <column name="state" type="VARCHAR(255)">
                <constraints nullable="false"/>
            </column>
            <column name="params" type="VARCHAR(1024)"/>
            <column defaultValueComputed="${now.value}" name="created_at" type="TIMESTAMP"/>
        </createTable>
    </changeSet>

    <changeSet author="dwatkins" id="20151129-tbl-2">
        <createTable tableName="app_capability">
            <column name="application_id" type="${long.type}">
                <constraints nullable="false"/>
            </column>
            <column name="capability_id" type="${long.type}">
                <constraints nullable="false"/>
            </column>
            <column defaultValueBoolean="false" name="is_primary" type="BOOLEAN">
                <constraints nullable="false"/>
            </column>
        </createTable>
    </changeSet>

    <changeSet author="dwatkins" id="20151129-tbl-3">
        <createTable tableName="application">
            <column autoIncrement="true" name="id" type="BIGSERIAL">
                <constraints primaryKey="true" primaryKeyName="application_pkey"/>
            </column>
            <column name="name" type="${name.type}"/>
            <column name="description" type="${longvarchar.type}"/>
            <column name="asset_code" type="${assetcode.type}"/>
            <column defaultValueComputed="${now.value}" name="created_at" type="TIMESTAMP">
                <constraints nullable="false"/>
            </column>
            <column name="updated_at" type="TIMESTAMP">
                <constraints nullable="false"/>
            </column>
            <column name="organisational_unit_id" type="${long.type}">
                <constraints nullable="false"/>
            </column>
            <column defaultValue="IN_HOUSE" name="kind" type="VARCHAR(128)">
                <constraints nullable="false"/>
            </column>
            <column defaultValue="PRODUCTION" name="lifecycle_phase" type="VARCHAR(128)">
                <constraints nullable="false"/>
            </column>
            <column name="parent_asset_code" type="${assetcode.type}"/>
        </createTable>
    </changeSet>

    <changeSet author="dwatkins" id="20151129-tbl-4">
        <createTable tableName="authoritative_source">
            <column autoIncrement="true" name="id" type="BIGSERIAL">
                <constraints primaryKey="true" primaryKeyName="authoritative_source_pkey"/>
            </column>
            <column name="parent_kind" type="VARCHAR(128)">
                <constraints nullable="false"/>
            </column>
            <column name="data_type" type="VARCHAR(128)">
                <constraints nullable="false"/>
            </column>
            <column name="parent_id" type="${long.type}">
                <constraints nullable="false"/>
            </column>
            <column name="application_id" type="${long.type}">
                <constraints nullable="false"/>
            </column>
            <column name="rating" type="VARCHAR(128)">
                <constraints nullable="false"/>
            </column>
        </createTable>
    </changeSet>

    <changeSet author="dwatkins" id="20151129-tbl-5">
        <createTable tableName="bookmark">
            <column autoIncrement="true" name="id" type="BIGSERIAL">
                <constraints primaryKey="true" primaryKeyName="bookmark_pkey"/>
            </column>
            <column name="title" type="VARCHAR(255)"/>
            <column name="description" type="VARCHAR(255)"/>
            <column name="kind" type="VARCHAR(255)"/>
            <column name="url" type="VARCHAR(255)"/>
            <column name="parent_kind" type="VARCHAR(255)"/>
            <column name="parent_id" type="${long.type}"/>
            <column name="created_at" type="TIMESTAMP">
                <constraints nullable="false"/>
            </column>
            <column name="updated_at" type="TIMESTAMP">
                <constraints nullable="false"/>
            </column>
            <column defaultValueBoolean="false"
                    name="is_primary"
                    type="BOOLEAN">
                <constraints nullable="false"/>
            </column>
        </createTable>
    </changeSet>

    <changeSet author="dwatkins" id="20151129-tbl-6">
        <createTable tableName="capability">
            <column name="id" type="${long.type}">
                <constraints nullable="false"/>
            </column>
            <column name="parent_id" type="${long.type}"/>
            <column name="name" type="VARCHAR(255)">
                <constraints nullable="false"/>
            </column>
            <column name="description" type="${longvarchar.type}">
                <constraints nullable="false"/>
            </column>
        </createTable>
    </changeSet>

    <changeSet author="dwatkins" id="20151129-tbl-7">
        <createTable tableName="change_log">
            <column autoIncrement="true" name="id" type="SERIAL">
                <constraints primaryKey="true" primaryKeyName="change_log_pkey"/>
            </column>
            <column name="parent_kind" type="VARCHAR(128)">
                <constraints nullable="false"/>
            </column>
            <column name="parent_id" type="${long.type}">
                <constraints nullable="false"/>
            </column>
            <column name="message" type="${longvarchar.type}">
                <constraints nullable="false"/>
            </column>
            <column name="user_id" type="VARCHAR(128)">
                <constraints nullable="false"/>
            </column>
            <column name="severity" type="VARCHAR(32)">
                <constraints nullable="false"/>
            </column>
            <column defaultValueComputed="${now.value}" name="created_at" type="TIMESTAMP">
                <constraints nullable="false"/>
            </column>
        </createTable>
    </changeSet>

    <changeSet author="dwatkins" id="20151129-tbl-8">
        <createTable tableName="data_flow">
            <column name="source_entity_kind" type="VARCHAR(128)">
                <constraints nullable="false"/>
            </column>
            <column name="source_entity_id" type="${long.type}">
                <constraints nullable="false"/>
            </column>
            <column name="target_entity_kind" type="VARCHAR(128)">
                <constraints nullable="false"/>
            </column>
            <column name="target_entity_id" type="${long.type}">
                <constraints nullable="false"/>
            </column>
            <column name="data_type" type="VARCHAR(128)">
                <constraints nullable="false"/>
            </column>
        </createTable>
    </changeSet>

    <changeSet author="dwatkins" id="20151129-tbl-9">
        <createTable tableName="data_type">
            <column name="code" type="VARCHAR(128)">
                <constraints nullable="false"/>
            </column>
            <column name="name" type="VARCHAR(256)">
                <constraints nullable="false"/>
            </column>
            <column name="description" type="${longvarchar.type}">
                <constraints nullable="false"/>
            </column>
        </createTable>
    </changeSet>

    <changeSet author="dwatkins" id="20151129-tbl-10">
        <createTable tableName="involvement">
            <column name="entity_kind" type="VARCHAR(128)">
                <constraints nullable="false"/>
            </column>
            <column name="entity_id" type="${long.type}">
                <constraints nullable="false"/>
            </column>
            <column name="kind" type="VARCHAR(128)">
                <constraints nullable="false"/>
            </column>
            <column name="employee_id" type="VARCHAR(128)">
                <constraints nullable="false"/>
            </column>
        </createTable>
    </changeSet>

    <changeSet author="dwatkins" id="20151129-tbl-11">
        <createTable tableName="organisational_unit">
            <column name="id" type="${long.type}">
                <constraints nullable="false"/>
            </column>
            <column name="name" type="VARCHAR(255)"/>
            <column name="description" type="${longvarchar.type}"/>
            <column name="kind" type="VARCHAR(255)"/>
            <column name="parent_id" type="${long.type}"/>
            <column defaultValueComputed="${now.value}" name="created_at" type="TIMESTAMP">
                <constraints nullable="false"/>
            </column>
            <column name="updated_at" type="TIMESTAMP">
                <constraints nullable="false"/>
            </column>
        </createTable>
    </changeSet>

    <changeSet author="dwatkins" id="20151129-tbl-12">
        <createTable tableName="person">
            <column autoIncrement="true" name="id" type="BIGSERIAL">
                <constraints primaryKey="true" primaryKeyName="person_pkey"/>
            </column>
            <column name="employee_id" type="VARCHAR(128)"/>
            <column name="display_name" type="VARCHAR(255)"/>
            <column name="email" type="VARCHAR(255)"/>
            <column name="user_principal_name" type="VARCHAR(255)"/>
            <column name="department_name" type="VARCHAR(255)"/>
            <column name="kind" type="VARCHAR(255)"/>
            <column name="manager_employee_id" type="VARCHAR(128)"/>
            <column name="title" type="VARCHAR(255)"/>
            <column name="office_phone" type="VARCHAR(128)"/>
            <column name="mobile_phone" type="VARCHAR(128)"/>
        </createTable>
    </changeSet>

    <changeSet author="dwatkins" id="20151129-tbl-13">
        <createTable tableName="person_hierarchy">
            <column name="manager_id" type="VARCHAR(128)">
                <constraints nullable="false"/>
            </column>
            <column name="employee_id" type="VARCHAR(128)">
                <constraints nullable="false"/>
            </column>
            <column defaultValueNumeric="99" name="level" type="${int.type}">
                <constraints nullable="false"/>
            </column>
        </createTable>
    </changeSet>

    <changeSet author="dwatkins" id="20151129-tbl-14">
        <createTable tableName="perspective">
            <column defaultValue="BUSINESS" name="code" type="VARCHAR(32)">
                <constraints nullable="false"/>
            </column>
            <column name="name" type="VARCHAR(128)">
                <constraints nullable="false"/>
            </column>
            <column name="description" type="${longvarchar.type}">
                <constraints nullable="false"/>
            </column>
        </createTable>
    </changeSet>

    <changeSet author="dwatkins" id="20151129-tbl-15">
        <createTable tableName="perspective_measurable">
            <column defaultValue="" name="code" type="VARCHAR(32)">
                <constraints nullable="false"/>
            </column>
            <column name="perspective_code" type="VARCHAR(32)">
                <constraints nullable="false"/>
            </column>
            <column name="name" type="VARCHAR(128)">
                <constraints nullable="false"/>
            </column>
            <column name="description" type="${longvarchar.type}">
                <constraints nullable="false"/>
            </column>
        </createTable>
    </changeSet>

    <changeSet author="dwatkins" id="20151129-tbl-16">
        <createTable tableName="perspective_rating">
            <column name="measure_code" type="VARCHAR(32)">
                <constraints nullable="false"/>
            </column>
            <column defaultValue="Z" name="rating" type="${rag.type}">
                <constraints nullable="false"/>
            </column>
            <column defaultValue="APPLICATION" name="parent_kind" type="VARCHAR(128)">
                <constraints nullable="false"/>
            </column>
            <column name="parent_id" type="${long.type}">
                <constraints nullable="false"/>
            </column>
            <column name="capability_id" type="${long.type}"/>
            <column defaultValue="BUSINESS" name="perspective_code" type="VARCHAR(32)">
                <constraints nullable="false"/>
            </column>
        </createTable>
    </changeSet>

    <changeSet author="dwatkins" id="20151129-tbl-17">
        <createTable tableName="server_information">
            <column autoIncrement="true" name="id" type="SERIAL">
                <constraints primaryKey="true" primaryKeyName="server_information_pkey"/>
            </column>
            <column name="hostname" type="VARCHAR(256)">
                <constraints nullable="false"/>
            </column>
            <column defaultValue="UNKNOWN" name="operating_system" type="VARCHAR(128)">
                <constraints nullable="false"/>
            </column>
            <column defaultValue="DEV" name="environment" type="VARCHAR(128)">
                <constraints nullable="false"/>
            </column>
            <column name="location" type="VARCHAR(128)"/>
            <column name="asset_code" type="VARCHAR(128)">
                <constraints nullable="false"/>
            </column>
        </createTable>
    </changeSet>

    <changeSet author="dwatkins" id="20151129-tbl-18">
        <createTable tableName="software_directory">
            <column autoIncrement="true" name="id" type="SERIAL">
                <constraints primaryKey="true" primaryKeyName="software_directory_pkey"/>
            </column>
            <column name="vendor" type="VARCHAR(255)">
                <constraints nullable="false"/>
            </column>
            <column name="name" type="VARCHAR(255)">
                <constraints nullable="false"/>
            </column>
            <column name="version" type="VARCHAR(128)">
                <constraints nullable="false"/>
            </column>
            <column defaultValue="HOLD" name="adoption_status" type="VARCHAR(64)">
                <constraints nullable="false"/>
            </column>
            <column defaultValueBoolean="false" name="notable" type="BOOLEAN"/>
            <column name="description" type="${longvarchar.type}"/>
        </createTable>
    </changeSet>

    <changeSet author="dwatkins" id="20151129-tbl-19">
        <createTable tableName="user">
            <column name="user_name" type="VARCHAR(255)">
                <constraints nullable="false"/>
            </column>
            <column name="password" type="VARCHAR(255)">
                <constraints nullable="false"/>
            </column>
        </createTable>
    </changeSet>

    <changeSet author="dwatkins" id="20151129-tbl-20">
        <createTable tableName="user_role">
            <column name="user_name" type="VARCHAR(255)">
                <constraints nullable="false"/>
            </column>
            <column name="role" type="VARCHAR(255)">
                <constraints nullable="false"/>
            </column>
        </createTable>
    </changeSet>

    <changeSet author="dwatkins" id="20151130-tbl-1">
        <createTable tableName="application_alias">
            <column name="application_id" type="${long.type}">
                <constraints nullable="false"/>
            </column>
            <column name="alias" type="VARCHAR(255)">
                <constraints nullable="false"/>
            </column>
        </createTable>
    </changeSet>

    <changeSet author="dwatkins" id="20151130-tbl-2">
        <createTable tableName="application_tag">
            <column name="application_id" type="${long.type}">
                <constraints nullable="false"/>
            </column>
            <column name="tag" type="VARCHAR(255)">
                <constraints nullable="false"/>
            </column>
        </createTable>
    </changeSet>


    <!-- PRIMARY KEYS -->
    <changeSet author="dwatkins" id="20151129-pk-21">
        <addPrimaryKey columnNames="application_id, capability_id" constraintName="app_capability_pkey" tableName="app_capability"/>
    </changeSet>

    <changeSet author="dwatkins" id="20151129-pk-22">
        <addPrimaryKey columnNames="id" constraintName="capability_pkey" tableName="capability"/>
    </changeSet>

    <changeSet author="dwatkins" id="20151129-pk-23">
        <addPrimaryKey columnNames="source_entity_kind, source_entity_id, target_entity_id, target_entity_kind, data_type" constraintName="data_flow_pkey" tableName="data_flow"/>
    </changeSet>

    <changeSet author="dwatkins " id="20151129-pk-24">
        <addPrimaryKey columnNames="code" constraintName="data_type_pkey" tableName="data_type"/>
    </changeSet>

    <changeSet author="dwatkins" id="20151129-pk-25">
        <addPrimaryKey columnNames="id" constraintName="organisational_unit_pkey" tableName="organisational_unit"/>
    </changeSet>

    <changeSet author="dwatkins" id="20151129-pk-26">
        <addPrimaryKey columnNames="code" constraintName="perspective_measure_pkey" tableName="perspective_measurable"/>
    </changeSet>

    <changeSet author="dwatkins" id="20151129-pk-27">
        <addPrimaryKey columnNames="code" constraintName="perspective_pkey" tableName="perspective"/>
    </changeSet>

    <changeSet author="dwatkins" id="20151129-pk-28">
        <addPrimaryKey columnNames="manager_id, employee_id" constraintName="reportee_pkey" tableName="person_hierarchy"/>
    </changeSet>

    <changeSet author="dwatkins" id="20151129-pk-29">
        <addPrimaryKey columnNames="user_name" constraintName="user_pkey" tableName="user"/>
    </changeSet>

    <changeSet author="dwatkins" id="20151130-pk-1">
        <addPrimaryKey columnNames="application_id, alias" constraintName="application_alias_pkey" tableName="application_alias"/>
    </changeSet>

    <changeSet author="dwatkins" id="20151130-pk-2">
        <addPrimaryKey columnNames="application_id, tag" constraintName="application_tag_pkey" tableName="application_tag"/>
    </changeSet>


    <!-- UNIQUE CONSTRAINTS -->
    <changeSet author="dwatkins" id="20151129-uc-30">
        <addUniqueConstraint columnNames="employee_id" constraintName="unique_employee_id" tableName="person"/>
    </changeSet>


    <!-- INDEXES -->
    <changeSet author="dwatkins" id="20151129-idx-31">
        <createIndex indexName="fki_authoritative_source_application_id_fkey" tableName="authoritative_source">
            <column name="application_id"/>
        </createIndex>
    </changeSet>
    <changeSet author="dwatkins" id="20151129-idx-35">
        <createIndex indexName="unique_name" tableName="application" unique="true">
            <column name="name"/>
        </createIndex>
    </changeSet>


    <!-- FOREIGN KEYS -->
    <changeSet author="dwatkins" id="20151129-fk-36">
        <addForeignKeyConstraint baseColumnNames="organisational_unit_id"
                                 baseTableName="application"
                                 constraintName="application_organisational_unit_id_fkey"
                                 deferrable="false"
                                 initiallyDeferred="false"
                                 onUpdate="CASCADE"
                                 referencedColumnNames="id"
                                 referencedTableName="organisational_unit"/>
    </changeSet>
    <changeSet author="dwatkins" id="20151129-fk-37">
        <addForeignKeyConstraint baseColumnNames="application_id"
                                 baseTableName="authoritative_source"
                                 constraintName="authoritative_source_application_id_fkey"
                                 deferrable="false" initiallyDeferred="false"
                                 onDelete="NO ACTION"
                                 onUpdate="NO ACTION"
                                 referencedColumnNames="id"
                                 referencedTableName="application"/>
    </changeSet>


    <!-- REF DATA -->
    <changeSet id="20151129-rd-1" author="dwatkins">
        <insert tableName="user">
            <column name="user_name" value="admin"/>
            <column name="password" value="$2a$10$jN2VHmBjjKeb8fqDwZbvxecv8xGkVqOghAjUF68Xp0o2hHFhFHxou"/>
        </insert>
        <insert tableName="user_role">
            <column name="user_name" value="admin"/>
            <column name="role" value="ADMIN"/>
        </insert>
    </changeSet>

    <changeSet id="20151129-rd-2" author="dwatkins">
        <insert tableName="perspective">
            <column name="code" value="BUSINESS"></column>
            <column name="name" value="Business"></column>
            <column name="description" value="Business Perspective"></column>
        </insert>
        <insert tableName="perspective_measurable">
            <column name="code" value="FIC"></column>
            <column name="perspective_code" value="BUSINESS"></column>
            <column name="name" value="FIC"></column>
            <column name="description" value="Fixed Income"></column>
        </insert>
        <insert tableName="perspective_measurable">
            <column name="code" value="RATES"></column>
            <column name="perspective_code" value="BUSINESS"></column>
            <column name="name" value="Rates"></column>
            <column name="description" value="Rates and Currencies"></column>
        </insert>
        <insert tableName="perspective_measurable">
            <column name="code" value="EQ"></column>
            <column name="perspective_code" value="BUSINESS"></column>
            <column name="name" value="Equities"></column>
            <column name="description" value="Equities"></column>
        </insert>
    </changeSet>


    <!-- AMMENDMENTS -->

    <changeSet author="dwatkins" id="20151130-mod-1">
        <dropNotNullConstraint columnDataType="VARCHAR(128)"
                               columnName="manager_employee_id"
                               tableName="person"/>
    </changeSet>

    <changeSet author="dwatkins" id="20151130-mod-2">
        <dropNotNullConstraint columnDataType="VARCHAR(128)"
                               columnName="mobile_phone"
                               tableName="person"/>
        <dropNotNullConstraint columnDataType="VARCHAR(128)"
                               columnName="office_phone"
                               tableName="person"/>
        <dropNotNullConstraint columnDataType="VARCHAR(255)"
                               columnName="title"
                               tableName="person"/>
    </changeSet>

    <changeSet author="dwatkins" id="20151130-mod-3" dbms="mysql">
        <sql> CREATE FULLTEXT INDEX people_content_ft_idx ON person (display_name, user_principal_name, title) </sql>
    </changeSet>

    <changeSet author="dwatkins" id="20151130-mod-4" dbms="mysql">
        <sql> CREATE FULLTEXT INDEX application_content_ft_idx ON application (name, description, asset_code, parent_asset_code) </sql>
    </changeSet>

    <changeSet author="dwatkins" id="20151130-mod-5" dbms="mysql">
        <sql> CREATE FULLTEXT INDEX capability_content_ft_idx ON capability (name, description) </sql>
    </changeSet>

    <changeSet author="dwatkins" id="20151130-mod-6" dbms="mysql">
        <sql> CREATE FULLTEXT INDEX organisational_unit_content_ft_idx ON organisational_unit (name, description) </sql>
    </changeSet>

    <!-- Additional Server Fields #120 -->
    <changeSet author="dwatkins" id="20151212-mod-1">
        <addColumn tableName="server_information">
            <column name="operating_system_version" type="varchar(128)"/>
            <column name="country" type="varchar(128)"/>
            <column name="is_virtual" type="boolean"/>
        </addColumn>
    </changeSet>

    <!-- End User Apps #125 -->
    <changeSet author="dwatkins" id="20151214-tbl-1">
        <createTable tableName="end_user_application">
            <column name="id" type="${long.type}">
                <constraints nullable="false"/>
            </column>
            <column name="name" type="varchar(255)">
                <constraints nullable="false"/>
            </column>
            <column name="description" type="${longvarchar.type}">
                <constraints nullable="false"/>
            </column>
            <column defaultValue="MS_EXCEL" name="kind" type="varchar(128)">
                <constraints nullable="false"/>
            </column>
            <column defaultValue="PRODUCTION" name="lifecycle_phase" type="varchar(128)">
                <constraints nullable="false"/>
            </column>
            <column defaultValue="MEDIUM" name="risk_rating" type="varchar(128)">
                <constraints nullable="false"/>
            </column>
            <column name="organisational_unit_id" type="${long.type}">
                <constraints nullable="false"/>
            </column>
        </createTable>

        <addForeignKeyConstraint baseColumnNames="organisational_unit_id"
                                 baseTableName="end_user_application"
                                 constraintName="end_user_application_organisational_unit_id_fkey"
                                 deferrable="false"
                                 initiallyDeferred="false"
                                 onUpdate="CASCADE"
                                 referencedColumnNames="id"
                                 referencedTableName="organisational_unit"/>

    </changeSet>

    <changeSet author="dwatkins" id="20151217-tbl-1">
        <createTable tableName="asset_cost">
            <column name="asset_code" type="varchar(255)">
                <constraints nullable="false"/>
            </column>
            <column name="year" type="INTEGER">
                <constraints nullable="false"/>
            </column>
            <column name="kind" type="varchar(128)">
                <constraints nullable="false"/>
            </column>
            <column name="amount" type="DECIMAL(10,2)">
                <constraints nullable="false"/>
            </column>
            <column name="currency" type="char(3)">
                <constraints nullable="false"/>
            </column>
        </createTable>

    </changeSet>

    <changeSet author="dwatkins" id="20151226-mod-1">
        <addColumn tableName="capability">
            <column name="level" type="${int.type}" defaultValueNumeric="1">
                <constraints nullable="false"/>
            </column>
        </addColumn>
    </changeSet>


    <changeSet author="dwatkins" id="20151230-mod-1">
        <createIndex indexName="idx_asset_code"
                     tableName="application"
                     unique="false">
            <column name="asset_code" type="varchar(255)"/>
        </createIndex>
    </changeSet>

    <changeSet author="dwatkins" id="20160104-tbl-1">
        <createTable tableName="svg_diagram">
            <column autoIncrement="true" name="id" type="BIGSERIAL">
                <constraints primaryKey="true" primaryKeyName="svg_diagram_pkey"/>
            </column>
            <column name="name" type="varchar(255)">
                <constraints nullable="false"/>
            </column>
            <column name="kind" type="varchar(128)">
                <constraints nullable="false"/>
            </column>
            <column name="priority" type="INTEGER">
                <constraints nullable="false"/>
            </column>
            <column name="description" type="${clob.type}">
                <constraints nullable="false"/>
            </column>
            <column name="svg" type="${clob.type}">
                <constraints nullable="false"/>
            </column>
            <column name="key_property" type="varchar(64)">
                <constraints nullable="false"/>
            </column>
            <column name="product" type="varchar(64)">
                <constraints nullable="false"/>
            </column>
        </createTable>
    </changeSet>


    <changeSet author="dwatkins" id="20160105-tbl-1">
        <modifyDataType tableName="svg_diagram"
                        columnName="svg"
                        newDataType="${clob.type}"/>
    </changeSet>


    <changeSet author="dwatkins" id="20160106-idx-1">
        <createIndex indexName="idx_organisational_unit_id"
                     tableName="application"
                     unique="false">
            <column name="organisational_unit_id" type="${long.type}"/>
        </createIndex>
    </changeSet>

    <!-- 146 -->
    <changeSet author="dwatkins" id="20160106-idx-2">
        <createIndex indexName="idx_capability_id"
                     tableName="app_capability"
                     unique="false">
            <column name="capability_id" type="${long.type}"/>
        </createIndex>
        <createIndex indexName="idx_application_id"
                     tableName="app_capability"
                     unique="false">
            <column name="application_id" type="${long.type}"/>
        </createIndex>
    </changeSet>

    <!-- 146 -->
    <changeSet author="dwatkins" id="20160106-idx-3">
        <createIndex indexName="idx_asset_code"
                     tableName="server_information"
                     unique="false">
            <column name="asset_code" type="VARCHAR(128)"/>
        </createIndex>
    </changeSet>

    <!-- issue: 1 -->
    <changeSet author="dwatkins" id="20160122-issue-1">
        <addColumn tableName="application">
            <column defaultValue="Z" name="overall_rating" type="${rag.type}">
                <constraints nullable="false"/>
            </column>
        </addColumn>
    </changeSet>


    <!-- issue: 42 -->
    <changeSet author="dwatkins" id="20160205-tbl-1">
        <createTable tableName="static_panel">
            <column autoIncrement="true" name="id" type="BIGSERIAL">
                <constraints primaryKey="true" primaryKeyName="static_panel_pkey"/>
            </column>
            <column name="group" type="varchar(128)">
                <constraints nullable="false"/>
            </column>
            <column name="title" type="varchar(255)">
                <constraints nullable="false"/>
            </column>
            <column name="icon" type="varchar(64)" defaultValue="info">
                <constraints nullable="false"/>
            </column>
            <column name="priority" type="INTEGER">
                <constraints nullable="false"/>
            </column>
            <column name="width" type="INTEGER" defaultValueNumeric="12">
                <constraints nullable="false"/>
            </column>
            <column name="kind" type="varchar(64)" defaultValue="HTML">
                <constraints nullable="false"/>
            </column>
            <column name="content" type="${clob.type}">
                <constraints nullable="false"/>
            </column>
        </createTable>
    </changeSet>


    <!-- issue: 43 -->
    <changeSet author="dwatkins" id="20160206-43-1">
        <createTable tableName="application_group">
            <column autoIncrement="true" name="id" type="BIGSERIAL">
                <constraints primaryKey="true" primaryKeyName="application_group_pkey"/>
            </column>
            <column name="name" type="varchar(255)">
                <constraints nullable="false"/>
            </column>
            <column name="kind" type="varchar(64)" defaultValue="PUBLIC">
                <constraints nullable="false"/>
            </column>
            <column name="description" type="${clob.type}">
                <constraints nullable="false"/>
            </column>
        </createTable>
    </changeSet>

    <changeSet author="dwatkins" id="20160206-43-2">
        <createTable tableName="application_group_entry">
            <column name="group_id" type="${long.type}">
                <constraints nullable="false"/>
            </column>
            <column name="application_id" type="${long.type}">
                <constraints nullable="false"/>
            </column>
        </createTable>
    </changeSet>

    <changeSet author="dwatkins" id="20160206-43-3">
        <createTable tableName="application_group_member">
            <column name="group_id" type="${long.type}">
                <constraints nullable="false"/>
            </column>
            <column name="user_id" type="varchar(128)">
                <constraints nullable="false"/>
            </column>
            <column name="role" type="varchar(64)" defaultValue="VIEWER">
                <constraints nullable="false"/>
            </column>
        </createTable>
    </changeSet>


    <changeSet author="dwatkins"
               id="20160212-43-3">
        <addPrimaryKey columnNames="group_id, application_id"
                       constraintName="application_group_entry_pkey"
                       tableName="application_group_entry"/>
    </changeSet>


    <changeSet author="dwatkins"
               id="20160213-43-1">
        <addPrimaryKey columnNames="group_id, user_id"
                       constraintName="application_group_member_pkey"
                       tableName="application_group_member"/>
    </changeSet>

    <changeSet author="dwatkins"
               id="20160214-43-1">
        <addForeignKeyConstraint baseColumnNames="group_id"
                                 baseTableName="application_group_member"
                                 constraintName="application_group_member_group_id_fkey"
                                 onDelete="CASCADE"
                                 referencedColumnNames="id"
                                 referencedTableName="application_group"/>

        <addForeignKeyConstraint baseColumnNames="group_id"
                                 baseTableName="application_group_entry"
                                 constraintName="application_group_entry_group_id_fkey"
                                 onDelete="CASCADE"
                                 referencedColumnNames="id"
                                 referencedTableName="application_group"/>

    </changeSet>


    <changeSet author="dwatkins"
               id="20160215-68-1">
        <addColumn tableName="application">
            <column name="provenance" type="varchar(64)" defaultValue="waltz">
                <constraints nullable="false"/>
            </column>
        </addColumn>
        <addColumn tableName="asset_cost">
            <column name="provenance" type="varchar(64)" defaultValue="waltz">
                <constraints nullable="false"/>
            </column>
        </addColumn>
        <addColumn tableName="authoritative_source">
            <column name="provenance" type="varchar(64)" defaultValue="waltz">
                <constraints nullable="false"/>
            </column>
        </addColumn>
        <addColumn tableName="bookmark">
            <column name="provenance" type="varchar(64)" defaultValue="waltz">
                <constraints nullable="false"/>
            </column>
        </addColumn>
        <addColumn tableName="end_user_application">
            <column name="provenance" type="varchar(64)" defaultValue="waltz">
                <constraints nullable="false"/>
            </column>
        </addColumn>
        <addColumn tableName="data_flow">
            <column name="provenance" type="varchar(64)" defaultValue="waltz">
                <constraints nullable="false"/>
            </column>
        </addColumn>
        <addColumn tableName="involvement">
            <column name="provenance" type="varchar(64)" defaultValue="waltz">
                <constraints nullable="false"/>
            </column>
        </addColumn>
        <addColumn tableName="server_information">
            <column name="provenance" type="varchar(64)" defaultValue="waltz">
                <constraints nullable="false"/>
            </column>
        </addColumn>
    </changeSet>

    <changeSet author="dwatkins"
               id="20160222-88-1">
        <addColumn tableName="capability">
            <column name="level_1" type="${long.type}">
                <constraints nullable="true"/>
            </column>
            <column name="level_2" type="${long.type}">
                <constraints nullable="true"/>
            </column>
            <column name="level_3" type="${long.type}">
                <constraints nullable="true"/>
            </column>
            <column name="level_4" type="${long.type}">
                <constraints nullable="true"/>
            </column>
            <column name="level_5" type="${long.type}">
                <constraints nullable="true"/>
            </column>
        </addColumn>
    </changeSet>

    <changeSet author="dwatkins" id="20160225-99-1">
        <createTable tableName="trait">
            <column autoIncrement="true" name="id" type="BIGSERIAL">
                <constraints primaryKey="true" primaryKeyName="trait_pkey"/>
            </column>
            <column name="name" type="varchar(128)">
                <constraints nullable="false"/>
            </column>
            <column name="description" type="varchar(255)" defaultValue="n/a">
                <constraints nullable="false"/>
            </column>
            <column name="icon" type="varchar(64)" defaultValue="circle">
                <constraints nullable="false"/>
            </column>
        </createTable>
    </changeSet>


    <changeSet author="dwatkins" id="20160225-99-2">
        <createTable tableName="trait_usage">
            <column name="entity_kind" type="varchar(128)">
                <constraints nullable="false"/>
            </column>
            <column name="entity_id" type="${long.type}">
                <constraints nullable="false"/>
            </column>
            <column name="relationship" type="varchar(32)">
                <constraints nullable="false"/>
            </column>
            <column name="trait_id" type="${long.type}">
                <constraints primaryKeyName="trait_usage_pkey"/>
            </column>
        </createTable>
    </changeSet>

    <changeSet author="dwatkins" id="20160228-99-1">
        <addColumn tableName="trait">
            <column name="application_declarable"
                    type="boolean"
                    defaultValueBoolean="false">
                <constraints nullable="false"/>
            </column>
        </addColumn>
    </changeSet>


    <changeSet author="dwatkins"
               id="20160302-102-1">
        <dropDefaultValue tableName="application"
                          columnName="updated_at"/>
    </changeSet>

    <changeSet author="dwatkins"
               id="20160302-102-2">
        <dropDefaultValue tableName="organisational_unit"
                          columnName="updated_at"/>
    </changeSet>


    <changeSet author="dwatkins"
               dbms="mssql"
               id="20160317-105-1">
        <sql>
            CREATE FULLTEXT CATALOG WaltzFTS
            WITH ACCENT_SENSITIVITY = OFF;
        </sql>
    </changeSet>

    <changeSet author="dwatkins"
               dbms="mssql"
               id="20160317-105-2">
        <sql>
            CREATE FULLTEXT INDEX ON application
            (name, description, asset_code)
            KEY INDEX application_pkey
            ON WaltzFTS
            WITH STOPLIST = SYSTEM;
        </sql>
    </changeSet>

    <changeSet author="dwatkins"
               dbms="mssql"
               id="20160317-105-3">
        <sql>
            CREATE FULLTEXT INDEX ON capability
            (name, description)
            KEY INDEX capability_pkey
            ON WaltzFTS
            WITH STOPLIST = SYSTEM;
        </sql>
    </changeSet>


    <changeSet author="dwatkins"
               dbms="mssql"
               id="20160317-105-4">
        <sql>
            CREATE FULLTEXT INDEX ON person
            (display_name, title, email, user_principal_name, department_name)
            KEY INDEX person_pkey
            ON WaltzFTS
            WITH STOPLIST = SYSTEM;
        </sql>
    </changeSet>


    <changeSet author="dwatkins"
               dbms="mssql"
               id="20160317-105-5">
        <sql>
            CREATE FULLTEXT INDEX ON organisational_unit
            (name, description)
            KEY INDEX organisational_unit_pkey
            ON WaltzFTS
            WITH STOPLIST = SYSTEM;
        </sql>
    </changeSet>


    <!-- 120:SSO -->
    <changeSet author="dwatkins"
               id="20160330-120-1">
        <addForeignKeyConstraint baseColumnNames="user_name"
                                 baseTableName="user_role"
                                 constraintName="user_role_user_name_fkey"
                                 onDelete="CASCADE"
                                 referencedColumnNames="user_name"
                                 referencedTableName="user"/>
    </changeSet>


    <changeSet author="dwatkins" id="20160330-120-2">
        <createTable tableName="settings">
            <column name="name"
                    type="varchar(128)">
                <constraints nullable="false"/>
            </column>
            <column name="value"
                    type="varchar(255)">
                <constraints nullable="true"/>
            </column>
            <column name="restricted"
                    type="BOOLEAN"
                    defaultValueBoolean="false">
                <constraints nullable="false"/>
            </column>
        </createTable>
    </changeSet>

    <changeSet author="dwatkins" id="20160401-120-3">
        <insert tableName="settings">
            <column name="name" value="web.authentication"/>
            <column name="value" value="waltz"/>
            <column name="restricted" valueBoolean="false"/>
        </insert>
    </changeSet>

    <changeSet author="dwatkins" id="20160401-120-4">
        <insert tableName="settings">
            <column name="name" value="server.authentication.filter"/>
            <column name="value" value="com.khartec.waltz.web.endpoints.auth.JWTAuthenticationFilter"/>
            <column name="restricted" valueBoolean="false"/>
        </insert>
    </changeSet>

    <changeSet author="dwatkins" id="20160402-120-5">
        <addPrimaryKey columnNames="name"
                       constraintName="settings_pkey"
                       tableName="settings"/>
    </changeSet>

    <changeSet author="dwatkins" id="20160402-120-6">
        <insert tableName="settings">
            <column name="name" value="web.devext.enabled"/>
            <column name="value" value="false"/>
            <column name="restricted" valueBoolean="false"/>
        </insert>
    </changeSet>


    <!-- 128:Emp View Performance -->
    <changeSet author="dwatkins" id="20160408-128-1">
        <createIndex indexName="idx_involvement_entity_emp" tableName="involvement">
            <column name="entity_kind"/>
            <column name="entity_id"/>
            <column name="employee_id"/>
        </createIndex>
    </changeSet>


    <!-- 124:Adding org unit ref to person record -->
    <changeSet author="dwatkins" id="20160410-124-1">
        <addColumn tableName="person">
            <column name="organisational_unit_id"
                    type="${long.type}">
                <constraints nullable="true"/>
            </column>
        </addColumn>
    </changeSet>



    <!-- 131: Software Catalog / Package -->
    <changeSet author="dwatkins" id="20160411-131-1">
        <dropTable tableName="software_directory"/>
    </changeSet>

    <changeSet author="dwatkins" id="20160411-131-2">
        <createTable tableName="software_package">
            <column autoIncrement="true"
                    name="id"
                    type="BIGSERIAL">
                <constraints primaryKey="true"
                             primaryKeyName="software_package_pkey"/>
            </column>
            <column name="vendor"
                    type="VARCHAR(255)">
                <constraints nullable="false"/>
            </column>
            <column name="name"
                    type="VARCHAR(255)">
                <constraints nullable="false"/>
            </column>
            <column name="version"
                    type="VARCHAR(128)">
                <constraints nullable="false"/>
            </column>
            <column defaultValue="HOLD"
                    name="maturity_status"
                    type="VARCHAR(64)">
                <constraints nullable="false"/>
            </column>
            <column defaultValueBoolean="false"
                    name="notable"
                    type="BOOLEAN"/>
            <column name="description"
                    type="${longvarchar.type}">
                <constraints nullable="true"/>
            </column>
            <column name="external_id"
                    type="varchar(64)"
                    defaultValue="waltz">
                <constraints nullable="true"/>
            </column>
            <column name="provenance"
                    type="varchar(64)"
                    defaultValue="waltz">
                <constraints nullable="false"/>
            </column>

        </createTable>
    </changeSet>

    <changeSet author="dwatkins" id="20160411-131-3">
        <createTable tableName="software_usage">
            <column name="application_id" type="${long.type}">
                <constraints nullable="false"/>
            </column>
            <column name="software_package_id" type="${long.type}">
                <constraints nullable="false"/>
            </column>
            <column name="provenance"
                    type="varchar(64)"
                    defaultValue="waltz">
                <constraints nullable="false"/>
            </column>
        </createTable>
    </changeSet>

    <changeSet author="dwatkins" id="20160414-131-4">
        <insert tableName="settings">
            <column name="name" value="feature.software-catalog.enabled"/>
            <column name="value" value="true"/>
            <column name="restricted" valueBoolean="false"/>
        </insert>
    </changeSet>


    <!-- 134 Database -->

    <changeSet author="dwatkins"
               id="20160421-134-1">

        <createTable tableName="database">
            <column autoIncrement="true"
                    name="id"
                    type="BIGSERIAL">
                <constraints primaryKey="true"
                             primaryKeyName="database_usage_pkey"/>
            </column>

            <column name="database_name"
                    type="varchar(128)"
                    defaultValue="waltz">
                <constraints nullable="false"/>
            </column>
            <column name="instance_name"
                    type="varchar(128)"
                    defaultValue="waltz">
                <constraints nullable="false"/>
            </column>

            <column name="environment"
                    type="varchar(64)"
                    defaultValue="waltz">
                <constraints nullable="false"/>
            </column>


            <column name="dbms_vendor"
                    type="VARCHAR(255)">
                <constraints nullable="false"/>
            </column>
            <column name="dbms_name"
                    type="VARCHAR(255)">
                <constraints nullable="false"/>
            </column>
            <column name="dbms_version"
                    type="VARCHAR(128)">n
                <constraints nullable="false"/>
            </column>

            <column name="external_id"
                    type="varchar(64)"
                    defaultValue="waltz">
                <constraints nullable="true"/>
            </column>

            <column name="provenance"
                    type="varchar(64)"
                    defaultValue="waltz">
                <constraints nullable="false"/>
            </column>


        </createTable>
    </changeSet>


    <changeSet author="dwatkins"
               id="20160421-134-2">

        <createTable tableName="entity_relationship">
            <column name="kind_a"
                    type="varchar(128)">
                <constraints nullable="false"/>
            </column>
            <column name="id_a"
                    type="${long.type}">
                <constraints nullable="false"/>
            </column>
            <column name="kind_b"
                    type="varchar(128)">
                <constraints nullable="false"/>
            </column>
            <column name="id_b"
                    type="${long.type}">
                <constraints nullable="false"/>
            </column>
            <column name="relationship"
                    type="varchar(128)">
                <constraints nullable="false"/>
            </column>
            <column name="provenance"
                    type="varchar(64)"
                    defaultValue="waltz">
                <constraints nullable="false"/>
            </column>
        </createTable>

        <addPrimaryKey columnNames="kind_a, id_a, kind_b, id_b, relationship"
                       constraintName="entity_relationship_pkey"
                       tableName="entity_relationship"/>

    </changeSet>

    <!-- 152:Creation of Source Data Ratings -->
    <changeSet author="dwatkins" id="20160518-152-1">
        <createTable tableName="source_data_rating">
            <column name="source_name"
                    type="VARCHAR(128)">
                <constraints nullable="false"/>
            </column>
            <column name="entity_kind"
                    type="VARCHAR(128)">
                <constraints nullable="false"/>
            </column>
            <column defaultValue="Z"
                    name="authoritativeness"
                    type="CHAR(1)">
                <constraints nullable="false"/>
            </column>
            <column defaultValue="Z"
                    name="accuracy"
                    type="CHAR(1)">
                <constraints nullable="false"/>
            </column>
            <column defaultValue="Z"
                    name="completeness"
                    type="CHAR(1)">
                <constraints nullable="false"/>
            </column>
        </createTable>

        <addPrimaryKey columnNames="source_name, entity_kind"
                       constraintName="source_data_rating_pkey"
                       tableName="source_data_rating"/>
    </changeSet>



    <!-- 154:ChangeIntiative -->
    <changeSet author="dwatkins" id="20160520-154-1">
        <createTable tableName="change_initiative">
            <column name="id"
                    type="${long.type}">
                <constraints nullable="false"/>
            </column>
            <column name="parent_id"
                    type="${long.type}">
                <constraints nullable="true"/>
            </column>
            <column name="external_id"
                    type="varchar(128)">
                <constraints nullable="true"/>
            </column>
            <column name="name"
                    type="varchar(128)">
                <constraints nullable="false"/>
            </column>
            <column name="kind"
                    type="varchar(64)"
                    defaultValue="PROGRAMME">
                <constraints nullable="false"/>
            </column>
            <column name="lifecycle_phase"
                    type="varchar(64)"
                    defaultValue="DEVELOPMENT">
                <constraints nullable="false"/>
            </column>
            <column name="description"
                    type="${longvarchar.type}">
                <constraints nullable="true"/>
            </column>
            <column name="last_update"
                    type="DATE">
                <constraints nullable="true"/>
            </column>
            <column name="start_date"
                    type="DATE">
                <constraints nullable="false"/>
            </column>
            <column name="end_date"
                    type="DATE">
                <constraints nullable="false"/>
            </column>
            <column name="provenance"
                    type="varchar(64)"
                    defaultValue="waltz">
                <constraints nullable="false"/>
            </column>
        </createTable>

        <addPrimaryKey columnNames="id"
                       constraintName="change_initiative_pkey"
                       tableName="change_initiative"/>

    </changeSet>


    <changeSet author="dwatkins"
               id="20160520-154-2"
               dbms="mysql">
        <sql>
            CREATE FULLTEXT INDEX change_initiative_content_ft_idx ON change_initiative (name, description, external_id)
        </sql>
    </changeSet>


    <changeSet author="dwatkins"
               dbms="mssql"
               id="20160520-154-3">
        <sql>
            CREATE FULLTEXT INDEX ON change_initiative
            (name, description, external_id)
            KEY INDEX change_initiative_pkey
            ON WaltzFTS
            WITH STOPLIST = SYSTEM;
        </sql>
    </changeSet>



    <!-- 155: Import Job Log -->
    <changeSet author="dwatkins"
               id="20160523-155-1">
        <createTable tableName="system_job_log">
            <column name="name"
                    type="VARCHAR(128)">
                <constraints nullable="false"/>
            </column>
            <column name="entity_kind"
                    type="VARCHAR(128)">
                <constraints nullable="false"/>
            </column>
            <column name="status"
                    type="VARCHAR(64)">
                <constraints nullable="false"/>
            </column>
            <column name="description"
                    type="VARCHAR(2048)">
                <constraints nullable="true"/>
            </column>
            <column name="start"
                    type="TIMESTAMP">
                <constraints nullable="false"/>
            </column>
            <column name="end"
                    type="TIMESTAMP">
                <constraints nullable="true"/>
            </column>
        </createTable>

        <addPrimaryKey columnNames="name, entity_kind, start"
                       constraintName="system_job_log_pkey"
                       tableName="system_job_log"/>
    </changeSet>


    <!-- 178: Precalc Complexity -->
    <changeSet author="dwatkins"
               id="20160526-178-1">
        <createTable tableName="complexity_score">
            <column name="entity_kind"
                    type="VARCHAR(128)">
                <constraints nullable="false"/>
            </column>
            <column name="entity_id"
                    type="${long.type}">
                <constraints nullable="false"/>
            </column>
            <column name="complexity_kind"
                    type="VARCHAR(64)">
                <constraints nullable="false"/>
            </column>
            <column name="score"
                    type="DECIMAL(10,3)">
                <constraints nullable="false"/>
            </column>
        </createTable>

        <addPrimaryKey columnNames="entity_kind, entity_id, complexity_kind"
                       constraintName="complexity_score_pkey"
                       tableName="complexity_score"/>
    </changeSet>


    <!-- 183: Performance Metrics -->
    <changeSet author="dwatkins"
               id="20160601-183-1">
        <createTable tableName="performance_metric_definition">
            <column name="id" type="${long.type}">
                <constraints nullable="false"/>
            </column>
            <column name="name" type="VARCHAR(255)"/>
            <column name="description" type="${longvarchar.type}"/>
            <column name="category_name" type="VARCHAR(255)"/>
            <column name="category_description" type="${longvarchar.type}"/>
        </createTable>

        <addPrimaryKey columnNames="id"
                       constraintName="performance_metric_defn_pkey"
                       tableName="performance_metric_definition"/>
    </changeSet>


    <changeSet author="dwatkins"
               id="20160602-183-2">
        <createTable tableName="perf_metric_pack">
            <column name="id" type="${long.type}">
                <constraints nullable="false"/>
            </column>
            <column name="name"
                    type="VARCHAR(255)">
                <constraints nullable="false"/>
            </column>
            <column name="description"
                    type="${longvarchar.type}">
                <constraints nullable="false"/>
            </column>
        </createTable>

        <addPrimaryKey columnNames="id"
                       constraintName="perf_metric_pack_pkey"
                       tableName="perf_metric_pack"/>
    </changeSet>


    <changeSet author="dwatkins"
               id="20160602-183-3">
        <createTable tableName="perf_metric_pack_checkpoint">
            <column name="id"
                    type="${long.type}">
                <constraints nullable="false"/>
            </column>
            <column name="pack_id"
                    type="${long.type}">
                <constraints nullable="false"/>
            </column>

            <column name="year"
                    type="${int.type}">
                <constraints nullable="false"/>
            </column>
            <column name="quarter"
                    type="${int.type}">
                <constraints nullable="false"/>
            </column>
            <column name="name"
                    type="VARCHAR(255)">
                <constraints nullable="false"/>
            </column>
            <column name="description"
                    type="${longvarchar.type}">
                <constraints nullable="false"/>
            </column>
        </createTable>

        <addPrimaryKey columnNames="id"
                       constraintName="perf_metric_pack_checkpoint_pk"
                       tableName="perf_metric_pack_checkpoint"/>
    </changeSet>


    <changeSet author="dwatkins"
               id="20160602-183-4">
        <dropPrimaryKey constraintName="performance_metric_defn_pkey"
                        tableName="performance_metric_definition"/>

        <renameTable newTableName="perf_metric_definition"
                     oldTableName="performance_metric_definition"/>


        <addPrimaryKey columnNames="id"
                       constraintName="perf_metric_definition_pkey"
                       tableName="perf_metric_definition"/>
    </changeSet>

    <changeSet author="dwatkins"
               id="20160602-183-5">
        <createTable tableName="perf_metric_pack_item">
            <column name="id"
                    type="${long.type}">
                <constraints nullable="false"/>
            </column>
            <column name="definition_id"
                    type="${long.type}">
                <constraints nullable="false"/>
            </column>
            <column name="section_name"
                    type="VARCHAR(255)">
                <constraints nullable="false"/>
            </column>
            <column name="baseline"
                    type="DECIMAL(10,2)">
                <constraints nullable="false"/>
            </column>
        </createTable>

        <addPrimaryKey columnNames="id"
                       constraintName="perf_metric_pack_item_pkey"
                       tableName="perf_metric_pack_item"/>
    </changeSet>


    <changeSet author="dwatkins"
               id="20160602-183-6">
        <createTable tableName="perf_metric_pack_item_goal">

            <column name="checkpoint_id"
                    type="${long.type}">
                <constraints nullable="false"/>
            </column>
            <column name="pack_item_id"
                    type="${long.type}">
                <constraints nullable="false"/>
            </column>
            <column name="kind"
                    type="VARCHAR(64)">
                <constraints nullable="false"/>
            </column>
            <column name="value" type="DECIMAL(10,2)">
                <constraints nullable="false"/>
            </column>
        </createTable>

        <addPrimaryKey columnNames="checkpoint_id, pack_item_id"
                       constraintName="perf_metric_pack_item_goal_pk"
                       tableName="perf_metric_pack_item_goal"/>
    </changeSet>

    <changeSet id="20160602-183-7"
               author="dwatkins">
        <addColumn tableName="perf_metric_pack_item">
            <column name="pack_id"
                    type="${long.type}"/>
        </addColumn>
    </changeSet>

    <!-- 184 PROCESS -->

    <changeSet author="dwatkins" id="20160603-184-1">
        <createTable tableName="process">
            <column name="id" type="${long.type}">
                <constraints nullable="false"/>
            </column>
            <column name="parent_id" type="${long.type}">
                <constraints nullable="true"/>
            </column>
            <column name="name" type="VARCHAR(255)">
                <constraints nullable="false"/>
            </column>

            <column name="level_1" type="${long.type}">
                <constraints nullable="false"/>
            </column>
            <column name="level_2" type="${long.type}">
                <constraints nullable="true"/>
            </column>
            <column name="level_3" type="${long.type}">
                <constraints nullable="true"/>
            </column>
            <column name="description" type="${longvarchar.type}">
                <constraints nullable="false"/>
            </column>
        </createTable>
    </changeSet>

    <changeSet author="dwatkins" id="20160603-184-2">
        <addColumn tableName="process">
            <column name="level" type="${int.type}" defaultValueNumeric="1">
                <constraints nullable="false"/>
            </column>
        </addColumn>
    </changeSet>

    <!-- 190 NULLABLES -->

    <changeSet author="dwatkins" id="20160608-190-1">
        <dropNotNullConstraint columnDataType="${clob.type}"
                               columnName="description"
                               tableName="application_group"/>

    </changeSet>
    <changeSet author="dwatkins" id="20160608-190-2">
        <dropNotNullConstraint columnDataType="${longvarchar.type}"
                               columnName="description"
                               tableName="capability"/>
    </changeSet>

    <changeSet author="dwatkins" id="20160608-190-3">
        <dropNotNullConstraint columnDataType="${longvarchar.type}"
                               columnName="description"
                               tableName="data_type"/>
    </changeSet>

    <changeSet author="dwatkins" id="20160608-190-4">
        <dropNotNullConstraint columnDataType="${longvarchar.type}"
                               columnName="description"
                               tableName="end_user_application"/>
    </changeSet>

    <changeSet author="dwatkins" id="20160608-190-5">
        <dropNotNullConstraint columnDataType="${longvarchar.type}"
                               columnName="description"
                               tableName="perf_metric_pack"/>
    </changeSet>

    <changeSet author="dwatkins" id="20160608-190-6">
        <dropNotNullConstraint columnDataType="${longvarchar.type}"
                               columnName="description"
                               tableName="perf_metric_pack_checkpoint"/>
    </changeSet>

    <changeSet author="dwatkins" id="20160608-190-7">
        <dropNotNullConstraint columnDataType="${longvarchar.type}"
                               columnName="description"
                               tableName="perspective"/>
    </changeSet>

    <changeSet author="dwatkins" id="20160608-190-8">
        <dropNotNullConstraint columnDataType="${longvarchar.type}"
                               columnName="description"
                               tableName="perspective_measurable"/>
    </changeSet>

    <changeSet author="dwatkins" id="20160608-190-9">
        <dropNotNullConstraint columnDataType="${longvarchar.type}"
                               columnName="description"
                               tableName="process"/>
    </changeSet>

    <changeSet author="dwatkins" id="20160608-190-10">
        <dropNotNullConstraint columnDataType="${clob.type}"
                               columnName="description"
                               tableName="svg_diagram"/>
    </changeSet>

    <changeSet author="dwatkins" id="20160608-190-11">
        <dropNotNullConstraint columnDataType="VARCHAR(255)"
                               columnName="description"
                               tableName="trait"/>
    </changeSet>


    <!-- 185 PROVENANCE -->
    <changeSet author="dwatkins" id="20160608-185-1">

        <addColumn tableName="capability">
            <column name="provenance"
                    type="varchar(64)"
                    defaultValue="waltz">
                <constraints nullable="false"/>
            </column>
        </addColumn>
        <addColumn tableName="app_capability">
            <column name="provenance"
                    type="varchar(64)"
                    defaultValue="waltz">
                <constraints nullable="false"/>
            </column>
        </addColumn>

    </changeSet>


    <!-- 193 server_information - operating_system NULLABLE -->
    <changeSet author="dwatkins" id="20160609-193-1">
        <dropNotNullConstraint columnDataType="VARCHAR(128)"
                               columnName="operating_system"
                               tableName="server_information"/>

    </changeSet>


    <!-- 195 server_information - operating_system should NOT be nullable -->
    <changeSet author="dwatkins" id="20160613-195-1">
        <addNotNullConstraint columnDataType="VARCHAR(128)"
                              columnName="operating_system"
                              defaultNullValue="UNKNOWN"
                              tableName="server_information"/>
        <addNotNullConstraint columnDataType="VARCHAR(128)"
                              columnName="operating_system_version"
                              defaultNullValue="UNKNOWN"
                              tableName="server_information"/>
        <addNotNullConstraint columnDataType="VARCHAR(128)"
                              columnName="location"
                              defaultNullValue="UNKNOWN"
                              tableName="server_information"/>
        <addNotNullConstraint columnDataType="VARCHAR(128)"
                              columnName="country"
                              defaultNullValue="UNKNOWN"
                              tableName="server_information"/>
    </changeSet>

    <!-- last_import for source_data_rating #196 -->
    <changeSet author="dwatkins" id="20160614-196-1">
        	<addColumn tableName="source_data_rating">
            <column name="last_import"
                type="TIMESTAMP"
                defaultValueComputed="${now.value}">
                <constraints nullable="true"/>
            </column>
        </addColumn>
    </changeSet>



    <!-- 214 permissions changes -->
    <changeSet author="dwatkins" id="20160617-214-1">
        <sql>
            UPDATE user_role
              SET role='ORG_UNIT_EDITOR'
              WHERE role='ORGUNIT_EDITOR';
        </sql>
    </changeSet>



    <!-- 222 last logins -->
    <changeSet author="dwatkins"
               id="20160620-222-1">
        <createTable tableName="user_agent_info">
            <column autoIncrement="true"
                    name="id"
                    type="SERIAL">
                <constraints primaryKey="true"
                             primaryKeyName="user_agent_info_pkey"/>
            </column>
            <column name="user_name"
                    type="VARCHAR(128)">
                <constraints nullable="false"/>
            </column>
            <column name="user_agent"
                    type="VARCHAR(128)">
                <constraints nullable="false"/>
            </column>
            <column name="resolution"
                    type="VARCHAR(128)">
                <constraints nullable="false"/>
            </column>
            <column name="operating_system"
                    type="VARCHAR(128)">
                <constraints nullable="false"/>
            </column>
            <column name="ip_address"
                    type="VARCHAR(128)">
                <constraints nullable="false"/>
            </column>
            <column name="login_timestamp"
                    type="TIMESTAMP">
                <constraints nullable="false"/>
            </column>
        </createTable>
    </changeSet>

    <!-- 230 entity statistics -->
    <changeSet author="kamransaleem"
               id="20160621-230-1">
        <createTable tableName="entity_statistic">
            <column autoIncrement="true"
                    name="id"
                    type="BIGSERIAL">
                <constraints primaryKey="true"
                             primaryKeyName="entity_statistic_pkey"/>
            </column>
            <column name="name"
                    type="VARCHAR(128)">
                <constraints nullable="false"/>
            </column>
            <column name="description"
                    type="${longvarchar.type}">
                <constraints nullable="true"/>
            </column>
            <column name="type"
                    type="VARCHAR(128)">
                <constraints nullable="false"/>
            </column>
            <column name="category"
                    type="VARCHAR(128)">
                <constraints nullable="false"/>
            </column>
            <column name="active"
                    type="BOOLEAN">
                <constraints nullable="false"/>
            </column>
            <column name="renderer"
                    type="VARCHAR(128)">
                <constraints nullable="false"/>
            </column>
            <column name="historic_renderer"
                    type="VARCHAR(128)">
                <constraints nullable="false"/>
            </column>
            <column name="provenance"
                    type="varchar(64)"
                    defaultValue="waltz">
                <constraints nullable="false"/>
            </column>
        </createTable>
    </changeSet>

    <changeSet author="kamransaleem"
               id="20160621-230-2">
        <createTable tableName="entity_statistic_value">
            <column autoIncrement="true"
                    name="id"
                    type="BIGSERIAL">
                <constraints primaryKey="true"
                             primaryKeyName="entity_statistic_value_pkey"/>
            </column>
            <column name="statistic_id"
                    type="${long.type}">
                <constraints nullable="false"/>
            </column>
            <column name="entity_kind"
                    type="VARCHAR(128)">
                <constraints nullable="false"/>
            </column>
            <column name="entity_id"
                    type="${long.type}">
                <constraints nullable="false"/>
            </column>
            <column name="value"
                    type="VARCHAR(128)">
                <constraints nullable="true"/>
            </column>
            <column name="outcome"
                    type="VARCHAR(128)">
                <constraints nullable="false"/>
            </column>
            <column name="state"
                    type="VARCHAR(128)">
                <constraints nullable="false"/>
            </column>
            <column name="reason"
                    type="${longvarchar.type}">
                <constraints nullable="true"/>
            </column>
            <column name="created_at"
                    type="TIMESTAMP">
                <constraints nullable="false"/>
            </column>
            <column name="current"
                    type="BOOLEAN">
                <constraints nullable="false"/>
            </column>
            <column name="provenance"
                    type="varchar(64)"
                    defaultValue="waltz">
                <constraints nullable="false"/>
            </column>
        </createTable>
    </changeSet>

    <changeSet author="kamransaleem"
               id="20160621-230-3">
        <createIndex indexName="idx_esv_statistic_id"
                     tableName="entity_statistic_value"
                     unique="false">
            <column name="statistic_id" type="${long.type}"/>
        </createIndex>
    </changeSet>

    <changeSet author="kamransaleem"
               id="20160621-230-4">
        <createIndex indexName="idx_esv_entity_ref"
                     tableName="entity_statistic_value"
                     unique="false">
            <column name="entity_kind" type="VARCHAR(128)"/>
            <column name="entity_id" type="${long.type}"/>
        </createIndex>
    </changeSet>

    <!-- 237 entity alias -->
    <changeSet author="dwatkins"
               id="20160623-237-1">
        <renameTable newTableName="entity_alias"
                     oldTableName="application_alias"/>
    </changeSet>


    <changeSet author="dwatkins"
               id="20160623-237-2">
        <renameColumn columnDataType="${long.type}"
                      newColumnName="id"
                      oldColumnName="application_id"
                      tableName="entity_alias"/>
    </changeSet>


    <changeSet author="dwatkins"
               id="20160623-237-3">
        <addColumn tableName="entity_alias">
            <column defaultValue="APPLICATION"
                    name="kind"
                    type="VARCHAR(128)">
                <constraints nullable="false"/>
            </column>
        </addColumn>
    </changeSet>


    <!-- 244 entity statistics - rename -->
    <changeSet author="kamransaleem"
               id="20160624-244-1"
               dbms="mssql">
        <renameTable newTableName="entity_statistic_definition"
                     oldTableName="entity_statistic"/>

        <dropPrimaryKey constraintName="entity_statistic_pkey"
                        tableName="entity_statistic_definition"/>

        <addPrimaryKey columnNames="id"
                       constraintName="entity_statistic_defn_pkey"
                       tableName="entity_statistic_definition"/>

    </changeSet>


    <changeSet author="kamransaleem"
               id="20160624-244-3"
               dbms="mysql">
        <renameTable newTableName="entity_statistic_definition"
                     oldTableName="entity_statistic"/>

        <sql>
            ALTER TABLE entity_statistic_definition
            DROP PRIMARY KEY,
            CHANGE id id bigint(20);
        </sql>

        <addPrimaryKey columnNames="id"
                       constraintName="entity_statistic_defn_pkey"
                       tableName="entity_statistic_definition"/>

    </changeSet>


    <!-- 251 Improve navigation of profile pages and add an index -->
    <changeSet author="dwatkins"
               id="20160628-251-1">
        <createIndex indexName="idx_change_log_user_id"
                     tableName="change_log"
                     unique="false">
            <column name="user_id"
                    type="VARCHAR(128)"/>
        </createIndex>
    </changeSet>


    <!-- 253 Record usage of data types by applications -->
    <changeSet author="dwatkins"
               id="20160629-253-1">
        <createTable tableName="data_type_usage">
            <column name="entity_kind"
                    type="VARCHAR(128)">
                <constraints nullable="false"/>
            </column>
            <column name="entity_id"
                    type="${long.type}">
                <constraints nullable="false"/>
            </column>
            <column name="data_type_code"
                    type="VARCHAR(128)">
                <constraints nullable="false"/>
            </column>
            <column name="usage_kind"
                    type="VARCHAR(128)">
                <constraints nullable="false"/>
            </column>
            <column name="description"
                    type="VARCHAR(2048)"
                    defaultValue="">
                <constraints nullable="false"/>
            </column>
            <column name="provenance"
                    type="varchar(64)"
                    defaultValue="waltz">
                <constraints nullable="false"/>
            </column>
        </createTable>
    </changeSet>


    <changeSet author="dwatkins"
               id="20160629-253-2">
        <addPrimaryKey columnNames="entity_kind, entity_id, data_type_code, usage_kind"
                       constraintName="data_type_usage_pkey"
                       tableName="data_type_usage"/>
    </changeSet>



    <changeSet author="dwatkins"
               id="20160629-253-3">
        <sql>
            INSERT INTO data_type_usage (entity_id, entity_kind, data_type_code, usage_kind)
                SELECT DISTINCT df.source_entity_id as entity_id, df.source_entity_kind as entity_kind, df.data_type as data_type_code, 'DISTRIBUTOR' as usage_kind
                FROM data_flow df
                    WHERE data_type != 'UNKNOWN'
                UNION ALL
                SELECT DISTINCT df.target_entity_id as entity_id, df.target_entity_kind as entity_kind, df.data_type as data_type_code, 'CONSUMER' as 'usage_kind'
                FROM data_flow df
                    WHERE data_type != 'UNKNOWN'
                UNION ALL
                SELECT DISTINCT df.source_entity_id as entity_id, df.source_entity_kind as entity_kind, df.data_type as data_type_code, 'ORIGINATOR' as 'usage_kind'
                FROM data_flow df
                    WHERE data_type != 'UNKNOWN'
                        AND NOT EXISTS(
                            SELECT *
                            FROM data_flow
                                WHERE target_entity_kind = df.source_entity_kind
                                    AND target_entity_id = df.source_entity_id
                                    AND data_type = df.data_type)
        </sql>
    </changeSet>


    <changeSet author="dwatkins"
               id="20160629-253-4">
        <addColumn tableName="data_type_usage">
            <column name="is_selected" type="boolean"/>
        </addColumn>
    </changeSet>

    <changeSet author="dwatkins"
               id="20160629-253-5">
        <sql>
            UPDATE data_type_usage SET is_selected = 1
        </sql>
    </changeSet>

    <!-- 293 User preferences -->
    <changeSet author="kamransaleem"
               id="20160715-293-1"
               failOnError="false">
        <createTable tableName="user_preference">
            <column name="key"
                    type="VARCHAR(512)">
                <constraints nullable="false"/>
            </column>
            <column name="value"
                    type="VARCHAR(2048)">
                <constraints nullable="false"/>
            </column>
            <column name="user_name" type="VARCHAR(255)">
                <constraints nullable="false"/>
            </column>
        </createTable>

        <addPrimaryKey columnNames="user_name, key"
                       constraintName="user_preference_pkey"
                       tableName="user_preference"/>
    </changeSet>

    <!-- 302 - Entity Statistic Hierarchy -->
    <changeSet author="dwatkins"
               id="20160720-302-1">
        <addColumn tableName="entity_statistic_definition">
            <column name="parent_id"
                    type="${long.type}">
                <constraints nullable="true"></constraints>
            </column>
        </addColumn>

    </changeSet>


    <!-- 312 - Entit Stat Defn - Remove Auto Inc -->
    <changeSet author="dwatkins"
               id="2016072-312-1">
        <addColumn tableName="entity_statistic_definition">
            <column name="orig_id"
                    type="${long.type}">
                <constraints nullable="true"></constraints>
            </column>
        </addColumn>
    </changeSet>

    <changeSet author="dwatkins"
               id="2016072-312-2">
        <sql>
            UPDATE entity_statistic_definition SET orig_id = id
        </sql>
    </changeSet>

    <changeSet author="dwatkins"
               id="2016072-312-3">
        <dropPrimaryKey constraintName="entity_statistic_defn_pkey"
                        tableName="entity_statistic_definition"/>
    </changeSet>

    <changeSet author="dwatkins"
               id="2016072-312-4">
        <dropColumn tableName="entity_statistic_definition" columnName="id">
        </dropColumn>
    </changeSet>

    <changeSet author="dwatkins"
               id="2016072-312-5">
        <addColumn tableName="entity_statistic_definition">
            <column name="id" type="${long.type}">
            </column>
        </addColumn>
    </changeSet>

    <changeSet author="dwatkins"
               id="2016072-312-6">
        <sql>
            UPDATE entity_statistic_definition SET id = orig_id
        </sql>
    </changeSet>

    <changeSet author="dwatkins"
               id="2016072-312-7">
        <addNotNullConstraint tableName="entity_statistic_definition"
                              columnName="id"
                              columnDataType="${long.type}"/>
    </changeSet>

    <changeSet author="dwatkins"
               id="2016072-312-8">
        <addPrimaryKey columnNames="id"
                       constraintName="entity_statistic_defn_pkey"
                       tableName="entity_statistic_definition"/>
    </changeSet>

    <changeSet author="dwatkins"
               id="2016072-312-9">
        <dropColumn tableName="entity_statistic_definition"
                    columnName="orig_id">
        </dropColumn>
    </changeSet>


    <!-- 324 - Entity Stat Defn - Visibility Modifiers -->

    <changeSet author="kamransaleem"
               id="20160727-324-1">
        <addColumn tableName="entity_statistic_definition">
            <column name="entity_visibility"
                    type="boolean"
                    defaultValueBoolean="true">
                <constraints nullable="false"/>
            </column>

            <column name="rollup_visibility"
                    type="boolean"
                    defaultValueBoolean="true">
                <constraints nullable="false"/>
            </column>
        </addColumn>
    </changeSet>


    <!-- 353 - Entity Hierarchy Table -->

    <changeSet author="dwatkins"
               id="20160730-353-1">
        <createTable tableName="entity_hierarchy"
                     remarks="Generic Hierarchy table">
            <column name="kind"
                    remarks="Entity kind"
                    type="VARCHAR(128)">
                <constraints nullable="false"/>
            </column>
            <column name="id"
                    type="${long.type}">
                <constraints nullable="false"/>
            </column>
            <column name="ancestor_id"
                    type="${long.type}">
                <constraints nullable="true"/>
            </column>
            <column name="level"
                    type="${int.type}">
                <constraints nullable="false"/>
            </column>
        </createTable>
    </changeSet>


    <!-- 358 : Adding index to hierarchy table -->

    <changeSet author="dwatkins"
               id="20160801-358-1">
        <createIndex indexName="idx_entity_hier_kind_ancestor"
                     tableName="entity_hierarchy">
            <column name="kind"/>
            <column name="ancestor_id"/>
        </createIndex>
    </changeSet>


    <!-- 372 remove self linking data flows -->

    <changeSet author="kamransaleem" id="20160803-372-1">
        <sql>
            DELETE FROM data_flow
            WHERE source_entity_id = target_entity_id;
        </sql>
    </changeSet>


    <!-- 394 : Indicators should allow sum-by-value as well as count-by-entity -->

    <changeSet author="dwatkins" id="20160805-394-1">
        <addColumn tableName="entity_statistic_definition">
            <column name="rollup_kind"
                    type="VARCHAR(64)"
                    defaultValue="COUNT_BY_ENTITY">
                <constraints nullable="false"/>
            </column>
        </addColumn>
    </changeSet>


    <!-- 405 User preference 767 primary key limit on mariadb when UTF8 -->
    <changeSet author="kamransaleem"
               id="20160808-405-1">
        <dropTable tableName="user_preference"/>
    </changeSet>


    <changeSet author="kamransaleem"
               id="20160808-405-2">
        <createTable tableName="user_preference">
            <column name="key"
                    type="VARCHAR(120)">
                <constraints nullable="false"/>
            </column>
            <column name="value"
                    type="VARCHAR(2048)">
                <constraints nullable="false"/>
            </column>
            <column name="user_name" type="VARCHAR(255)">
                <constraints nullable="false"/>
            </column>
        </createTable>
    </changeSet>


    <changeSet author="kamransaleem"
               id="20160808-405-3">
        <addPrimaryKey columnNames="user_name, key"
                       constraintName="user_preference_pkey"
                       tableName="user_preference"/>
    </changeSet>


    <!-- 421 : Server Information - OS and HW end of life -->
    <changeSet author="kamransaleem" id="20160817-421-1">
        <addColumn tableName="server_information">
            <column name="os_end_of_life_date"
                    type="DATE">
                <constraints nullable="true"/>
            </column>
        </addColumn>
    </changeSet>

    <changeSet author="kamransaleem" id="20160817-421-2">
        <addColumn tableName="server_information">
            <column name="hw_end_of_life_date"
                    type="DATE">
                <constraints nullable="true"/>
            </column>
        </addColumn>
    </changeSet>

    <!-- 383 : DataType Id and ParentId -->
    <changeSet author="kamransaleem"
               id="20160808-383-1">
        <addColumn tableName="data_type">
            <column name="id"
                    type="${long.type}">
                <constraints nullable="true"/>
            </column>
            <column name="parent_id"
                    type="${long.type}">
                <constraints nullable="true"/>
            </column>
        </addColumn>
    </changeSet>


    <changeSet author="kamransaleem"
               id="20160808-383-2"
               dbms="mssql">
        <sql>
            UPDATE data_type
            SET id = t.id
            FROM (
                (SELECT dt.code,
                        (SELECT (count(*) + 1) * 1000 FROM data_type WHERE code &lt; dt.code) AS id
                 FROM data_type dt) t
            JOIN data_type dt ON t.code = dt.code)
        </sql>
    </changeSet>


    <changeSet author="kamransaleem"
               id="20160808-383-2"
               dbms="mysql">
        <sql>
            UPDATE data_type dt1
            INNER JOIN
                (SELECT dt.code,
                        (SELECT (count(*) + 1) * 1000 FROM data_type WHERE code &lt; dt.code) AS id
                FROM data_type dt) t
                ON t.code = dt1.code
            SET dt1.id = t.id
        </sql>
    </changeSet>


    <changeSet author="kamransaleem"
               id="20160808-383-4">
        <dropPrimaryKey constraintName="data_type_pkey"
                        tableName="data_type"/>

        <addNotNullConstraint tableName="data_type"
                              columnName="id"
                              columnDataType="${long.type}" />

        <addPrimaryKey columnNames="id"
                       constraintName="data_type_pkey"
                       tableName="data_type"/>

    </changeSet>


    <changeSet author="kamransaleem"
               id="20160808-383-5">
        <createIndex indexName="idx_code"
                     tableName="data_type"
                     unique="true">
            <column name="code" type="varchar(128)"/>
        </createIndex>
    </changeSet>



    <!-- 422 : Database Information - OS and HW end of life -->
    <changeSet author="dwatkins"
               id="20160823-422-1">
        <renameTable oldTableName="database"
                     newTableName="database_information"/>
    </changeSet>

    <changeSet author="dwatkins"
               id="20160823-422-2">
        <addColumn tableName="database_information">
            <column name="end_of_life_date"
                    type="DATE">
                <constraints nullable="true"/>
            </column>
        </addColumn>
        <addColumn tableName="database_information">
            <column name="asset_code"
                    defaultValue="UNKNOWN"
                    type="VARCHAR(128)">
                <constraints nullable="false"/>
            </column>
        </addColumn>
    </changeSet>

    <changeSet id="20160823-422-3"
               author="dwatkins"
               dbms="mssql">
        <sql>
            update db
            set db.asset_code = rel.asset_code
            from database_information db
            inner join
               (
                 select er.id_b, app.asset_code from entity_relationship er
                 inner JOIN application app ON app.id = er.id_a
                 where kind_b = 'DATABASE'
               ) rel
            on rel.id_b = db.id;
        </sql>
    </changeSet>

    <changeSet id="20160823-422-4"
               author="dwatkins"
               dbms="mysql">
        <sql>
            update database_information db
            inner join
                (
                    select er.id_b, app.asset_code from entity_relationship er
                    inner JOIN application app ON app.id = er.id_a
                    where kind_b = 'DATABASE'
                ) rel
            on rel.id_b = db.id
            set db.asset_code = rel.asset_code;
        </sql>
    </changeSet>

    <changeSet id="20160823-422-5"
               author="dwatkins">
        <delete tableName="entity_relationship">
            <where>kind_b = 'DATABASE'</where>
        </delete>
    </changeSet>


    <!-- 442: Remove FK's from Org Unit -->

    <changeSet id="20160826-442-1"
               author="dwatkins">
        <dropForeignKeyConstraint
                baseTableName="end_user_application"
                constraintName="end_user_application_organisational_unit_id_fkey"/>
    </changeSet>

    <changeSet id="20160826-442-2"
               author="dwatkins">
        <dropForeignKeyConstraint
                baseTableName="application"
                constraintName="application_organisational_unit_id_fkey"/>
    </changeSet>

    <changeSet id="20160826-442-3"
               author="dwatkins">
        <dropForeignKeyConstraint
                baseTableName="authoritative_source"
                constraintName="authoritative_source_application_id_fkey"/>
    </changeSet>


    <!-- 447: Move datatype out of logical flow -->

    <changeSet id="20160830-447-1"
               author="rovats">
        <dropPrimaryKey tableName="data_flow"/>
    </changeSet>

    <changeSet id="20160830-447-2"
               author="rovats">
        <addColumn tableName="data_flow">
            <column autoIncrement="true"
                    name="id"
                    type="BIGSERIAL">
                <constraints primaryKey="true"
                             primaryKeyName="data_flow_pkey"/>
            </column>
        </addColumn>
    </changeSet>

    <changeSet id="20160830-447-3"
               author="rovats">
        <createTable tableName="data_flow_decorator">
            <column name="data_flow_id"
                    type="${long.type}">
                <constraints nullable="false"/>
            </column>
            <column name="decorator_entity_kind"
                    type="VARCHAR(128)">
                <constraints nullable="false"/>
            </column>
            <column name="decorator_entity_id"
                    type="${long.type}">
                <constraints nullable="false"/>
            </column>
            <column name="rating"
                    type="VARCHAR(32)"
                    defaultValue="NO_OPINION">
                <constraints nullable="false"/>
            </column>
            <column name="provenance"
                    type="VARCHAR(64)"
                    defaultValue="waltz">
                <constraints nullable="false"/>
            </column>
        </createTable>
    </changeSet>

    <changeSet id="20160830-447-4"
               author="rovats">
        <sql>
            insert data_flow_decorator (data_flow_id, decorator_entity_kind, decorator_entity_id, provenance)
            select df_u.id, 'DATA_TYPE', dt.id, provenance
            from data_flow df
            inner join (select min(id) as id, source_entity_id, target_entity_id
                        from data_flow
                        group by source_entity_id, target_entity_id) df_u
                on df_u.source_entity_id = df.source_entity_id
                    and df_u.target_entity_id = df.target_entity_id
            inner join data_type dt
                on dt.code = df.data_type
            order by df_u.id desc
        </sql>
    </changeSet>

    <changeSet id="20160830-447-5"
               author="rovats">
        <dropColumn tableName="data_flow"
                    columnName="data_type"/>
    </changeSet>

    <changeSet id="20160830-447-6"
               author="rovats">
        <sql>
            delete df
            from data_flow df
            inner join (select min(id) as id, source_entity_id, target_entity_id
                        from data_flow
                        group by source_entity_id, target_entity_id) df_u
                on df_u.source_entity_id = df.source_entity_id
                and df_u.target_entity_id = df.target_entity_id
                and df_u.id != df.id
        </sql>
    </changeSet>

    <changeSet id="20160830-447-7"
               author="rovats"
               dbms="mssql">
        <sql>
            update df set
                df.provenance = dfd.provenance
            from data_flow df
            inner join (select data_flow_id, min(provenance) as provenance
                        from data_flow_decorator
                        group by data_flow_id) dfd
                on dfd.data_flow_id = df.id
        </sql>
    </changeSet>

    <changeSet id="20160830-447-8"
               author="rovats"
               dbms="mysql">
        <sql>
            update
            data_flow df
            inner join (select data_flow_id, min(provenance) as provenance
                        from data_flow_decorator
                        group by data_flow_id) dfd
                on dfd.data_flow_id = df.id
            set df.provenance = dfd.provenance
        </sql>
    </changeSet>

    <changeSet id="20160830-447-9"
               author="rovats">
        <addUniqueConstraint tableName="data_flow"
                             constraintName="unique_data_flow"
                             columnNames="source_entity_kind, source_entity_id, target_entity_kind, target_entity_id"/>
    </changeSet>

    <changeSet id="20160830-447-10"
               author="rovats">
        <addPrimaryKey tableName="data_flow_decorator"
                       constraintName="data_flow_decorator_pkey"
                       columnNames="data_flow_id, decorator_entity_kind, decorator_entity_id"/>
    </changeSet>

    <changeSet id="20160830-447-11"
               author="rovats">
        <createIndex tableName="data_flow_decorator"
                     indexName="idx_df_dec_df_id_dec_kind">
            <column name="data_flow_id"/>
            <column name="decorator_entity_kind"/>
        </createIndex>
    </changeSet>


    <!-- 427 : Application Business Criticality -->
    <changeSet author="kamransaleem"
               id="20160905-427-1">
        <addColumn tableName="application">
            <column name="criticality"
                    type="VARCHAR(128)"
                    defaultValue="UNKNOWN">
                <constraints nullable="false"/>
            </column>
        </addColumn>
    </changeSet>

    <changeSet author="kamransaleem"
               id="20160905-427-2">

        <renameColumn columnDataType="VARCHAR(128)"
                      newColumnName="business_criticality"
                      oldColumnName="criticality"
                      tableName="application"/>
    </changeSet>


    <!-- 536 : Update index on entity_statistic_value -->
    <changeSet id="20160916-536-1"
               author="rovats">
        <dropIndex indexName="idx_esv_entity_ref"
                   tableName="entity_statistic_value"/>
    </changeSet>

    <changeSet id="20160916-536-2"
               author="rovats">
        <createIndex indexName="idx_esv_entity_ref_current"
                     tableName="entity_statistic_value"
                     unique="false">
            <column name="entity_id" type="${long.type}"/>
            <column name="current" type="BOOLEAN"/>
            <column name="entity_kind" type="VARCHAR(128)"/>
        </createIndex>
    </changeSet>


    <!-- 553: Tours -->
    <changeSet id="20160920-553-1"
               author="dwatkins">
        <createTable tableName="tour">
            <column name="tour_key"
                    type="VARCHAR(64)">
                <constraints nullable="false"></constraints>
            </column>
            <column name="step_id"
                    type="${int.type}">
                <constraints nullable="false"></constraints>
            </column>
            <column name="selector"
                    type="VARCHAR(256)">
                <constraints nullable="false"></constraints>
            </column>
            <column name="position"
                    type="VARCHAR(16)"
                    defaultValue="top">
                <constraints nullable="false"></constraints>
            </column>
            <column name="description"
                    type="VARCHAR(1024)">
                <constraints nullable="false"></constraints>
            </column>
        </createTable>
    </changeSet>

    <changeSet author="dwatkins"
               id="20160920-553-2">
        <addPrimaryKey columnNames="tour_key, step_id"
                       constraintName="tour_pkey"
                       tableName="tour"/>
    </changeSet>

    
    <!-- 451: auth source description -->

    <changeSet author="dwatkins"
               id="20160920-451-1">
        <addColumn tableName="authoritative_source">
            <column name="description"
                    type="${longvarchar.type}"/>
        </addColumn>
    </changeSet>


    <!-- 605: review indexes -->

    <changeSet id="20160927-605-1"
               author="dwatkins">
        <createIndex tableName="asset_cost"
                     indexName="idx_asset_cost_yr_code">
            <column name="year"
                    descending="true"
                    type="${int.type}">
            </column>
            <column name="asset_code"
                    type="VARCHAR(255)">
            </column>
        </createIndex>
    </changeSet>

    <changeSet id="20160927-605-2"
               author="dwatkins">
        <createIndex tableName="asset_cost"
                     indexName="idx_asset_cost_yr">
            <column name="year"
                    descending="true"
                    type="${int.type}">
            </column>
        </createIndex>
    </changeSet>


    <!-- 654: Data Article -->
    <changeSet id="20161003-654-1"
               author="dwatkins">
        <createTable tableName="physical_data_article">
            <column name="id"
                    autoIncrement="true"
                    type="${id.type}">
                <constraints nullable="false"
                             primaryKey="true"
                             primaryKeyName="physical_data_article_pkey"/>
            </column>
            <column name="owning_application_id"
                    type="${id.type}">
                <constraints nullable="false"></constraints>
            </column>
            <column name="external_id"
                    type="${external-id.type}">
                <constraints nullable="false"></constraints>
            </column>
            <column name="name"
                    type="${name.type}">
                <constraints nullable="false"></constraints>
            </column>
            <column name="format"
                    type="${enum.type}">
                <constraints nullable="false"></constraints>
            </column>
            <column name="description"
                    type="${description.type}">
                <constraints nullable="false"></constraints>
            </column>
            <column name="provenance"
                    type="${provenance.type}">
                <constraints nullable="false"></constraints>
            </column>
        </createTable>
    </changeSet>


    <!-- 655: Physical Data Flow -->
    <changeSet id="20161003-655-1"
               author="dwatkins">
        <createTable tableName="physical_data_flow">
            <column name="id"
                    autoIncrement="true"
                    type="${id.type}">
                <constraints nullable="false"
                             primaryKey="true"
                             primaryKeyName="physical_data_flow_pkey"/>
            </column>
            <column name="article_id"
                    type="${id.type}">
                <constraints nullable="false"></constraints>
            </column>
            <column name="flow_id"
                    type="${id.type}">
                <constraints nullable="false"></constraints>
            </column>
            <column name="basis_offset"
                    type="${int.type}">
                <constraints nullable="false"></constraints>
            </column>
            <column name="frequency"
                    type="${enum.type}">
                <constraints nullable="false"></constraints>
            </column>
            <column name="transport"
                    type="${enum.type}">
                <constraints nullable="false"></constraints>
            </column>
            <column name="description"
                    type="${description.type}">
                <constraints nullable="false"></constraints>
            </column>
            <column name="provenance"
                    type="${provenance.type}">
                <constraints nullable="false"></constraints>
            </column>
        </createTable>
    </changeSet>


    <!-- 693: Adding indexes to Physical Data tables-->
    <changeSet author="dwatkins"
               id="20161011-693-1">
        <createIndex indexName="idx_owning_application_id"
                     tableName="physical_data_article"
                     unique="false">
            <column name="owning_application_id" type="${id.type}"/>
        </createIndex>
    </changeSet>

    <changeSet author="dwatkins"
               id="20161011-693-2">
        <createIndex indexName="idx_article_id"
                     tableName="physical_data_flow"
                     unique="false">
            <column name="article_id" type="${id.type}"/>
        </createIndex>
    </changeSet>

    <changeSet author="dwatkins"
               id="20161011-693-3">
        <createIndex indexName="idx_flow_id"
                     tableName="physical_data_flow"
                     unique="false">
            <column name="flow_id" type="${id.type}"/>
        </createIndex>
    </changeSet>


    <!-- 713: Involvement Kind -->
    <changeSet id="20161014-713-1"
               author="rovats">
        <createTable tableName="involvement_kind">
            <column name="id"
                    autoIncrement="true"
                    type="${id.type}">
                <constraints nullable="false"
                             primaryKey="true"
                             primaryKeyName="involvement_kind_pkey"/>
            </column>
            <column name="name"
                    type="${name.type}">
                <constraints nullable="false"
                             unique="true"/>
            </column>
            <column name="description"
                    type="${description.type}">
                <constraints nullable="false"/>
            </column>
            <column name="last_updated_at"
                    type="TIMESTAMP"
                    defaultValueComputed="${now.value}"/>
            <column name="last_updated_by"
                    type="${name.type}">
                <constraints nullable="false"/>
            </column>
        </createTable>
    </changeSet>

    <changeSet id="20161014-713-2"
               author="rovats">
        <insert tableName="involvement_kind">
            <column name="name" value="IT_ARCHITECT"/>
            <column name="description" value="IT Architect"/>
            <column name="last_updated_by" value="admin"/>
        </insert>
        <insert tableName="involvement_kind">
            <column name="name" value="DATA_ARCHITECT"/>
            <column name="description" value="Data Architect"/>
            <column name="last_updated_by" value="admin"/>
        </insert>
        <insert tableName="involvement_kind">
            <column name="name" value="PROJECT_MANAGER"/>
            <column name="description" value="Project Manager"/>
            <column name="last_updated_by" value="admin"/>
        </insert>
        <insert tableName="involvement_kind">
            <column name="name" value="SUPPORT_MANAGER"/>
            <column name="description" value="Support Manager"/>
            <column name="last_updated_by" value="admin"/>
        </insert>
        <insert tableName="involvement_kind">
            <column name="name" value="IT_LEAD"/>
            <column name="description" value="IT Lead"/>
            <column name="last_updated_by" value="admin"/>
        </insert>
        <insert tableName="involvement_kind">
            <column name="name" value="DEVELOPER"/>
            <column name="description" value="Developer"/>
            <column name="last_updated_by" value="admin"/>
        </insert>
        <insert tableName="involvement_kind">
            <column name="name" value="QA"/>
            <column name="description" value="Quality Assurance"/>
            <column name="last_updated_by" value="admin"/>
        </insert>
        <insert tableName="involvement_kind">
            <column name="name" value="BUSINESS_ANALYST"/>
            <column name="description" value="Business Analyst"/>
            <column name="last_updated_by" value="admin"/>
        </insert>
        <insert tableName="involvement_kind">
            <column name="name" value="SUPPORT"/>
            <column name="description" value="Support"/>
            <column name="last_updated_by" value="admin"/>
        </insert>
        <insert tableName="involvement_kind">
            <column name="name" value="BUSINESS_SPONSOR"/>
            <column name="description" value="Business Sponsor"/>
            <column name="last_updated_by" value="admin"/>
        </insert>
        <insert tableName="involvement_kind">
            <column name="name" value="SENIOR_MANAGER"/>
            <column name="description" value="Senior Manager"/>
            <column name="last_updated_by" value="admin"/>
        </insert>
        <insert tableName="involvement_kind">
            <column name="name" value="ADMINISTRATIVE"/>
            <column name="description" value="Administrative"/>
            <column name="last_updated_by" value="admin"/>
        </insert>
        <insert tableName="involvement_kind">
            <column name="name" value="DATA_OWNER"/>
            <column name="description" value="Data Owner"/>
            <column name="last_updated_by" value="admin"/>
        </insert>
    </changeSet>
  
    <changeSet id="20161019-713-1"
               author="kamransaleem">
        <insert tableName="involvement_kind">
            <column name="name" value="ASSET_OWNER"/>
            <column name="description" value="Asset Owner"/>
            <column name="last_updated_by" value="admin"/>
        </insert>
    </changeSet>

    <changeSet id="20161014-713-3"
               author="rovats">
        <addColumn tableName="involvement">
            <column name="kind_id"
                    type="${id.type}">
                <constraints nullable="true"/>
            </column>
        </addColumn>
    </changeSet>

    <changeSet id="20161014-713-4"
               author="rovats">
        <sql>
            update involvement set
                kind_id = (select id
                            from involvement_kind
                            where name = involvement.kind)
        </sql>
    </changeSet>

    <changeSet id="20161014-713-5"
               author="rovats">
        <addNotNullConstraint columnDataType="${id.type}"
                              columnName="kind_id"
                              tableName="involvement"/>
    </changeSet>

    <changeSet id="20161014-713-6"
               author="rovats">
        <sql>
            update involvement_kind set
                name = description
            where last_updated_by = 'admin'
        </sql>
    </changeSet>


    <!-- 701: lineage edit -->
    <changeSet author="dwatkins"
               id="20161012-701-1">
        <createTable tableName="lineage_report">
            <column name="id"
                    autoIncrement="true"
                    type="${id.type}">
                <constraints nullable="false"
                             primaryKey="true"
                             primaryKeyName="lineage_report_pkey"/>
            </column>
            <column name="physical_article_id"
                    type="${id.type}">
                <constraints nullable="false"/>
            </column>
            <column name="name"
                    type="${name.type}">
                <constraints nullable="false"/>
            </column>
            <column name="description"
                    type="${description.type}">
                <constraints nullable="true"/>
            </column>
            <column name="provenance"
                    type="${provenance.type}">
            <constraints nullable="false"/>
        </column>
        </createTable>
    </changeSet>

    <changeSet author="dwatkins"
               id="20161012-701-2">
        <createTable tableName="lineage_report_contributor">
            <column name="lineage_report_id"
                    type="${id.type}">
                <constraints nullable="false"/>
            </column>
            <column name="physical_flow_id"
                    type="${id.type}">
                <constraints nullable="false"/>
            </column>
            <column name="description"
                    type="${description.type}">
                <constraints nullable="true"/>
            </column>
        </createTable>

        <addPrimaryKey tableName="lineage_report_contributor"
                       columnNames="lineage_report_id, physical_flow_id"/>
    </changeSet>


    <!-- 714: Drop Involvement.Kind -->
    <changeSet id="20161014-714-1"
               author="rovats">
        <dropColumn tableName="involvement"
                    columnName="kind"/>
    </changeSet>


    <!-- 749: Physical Data Flow - Physical Flow -->
    <changeSet id="20161018-749-1"
               author="dwatkins">
        <renameTable oldTableName="physical_data_flow"
                     newTableName="physical_flow" />
    </changeSet>


    <!-- 748: Physical Data Article rename to PhysicalSpecification -->
    <changeSet id="20161018-748-1"
               author="dwatkins">
        <renameTable oldTableName="physical_data_article"
                     newTableName="physical_specification" />
    </changeSet>

    <changeSet id="20161018-748-2"
               author="dwatkins">
        <renameColumn tableName="physical_flow"
                      oldColumnName="article_id"
                      columnDataType="${id.type}"
                      newColumnName="specification_id"/>
    </changeSet>

    <changeSet id="20161018-748-3"
               author="dwatkins">
        <renameColumn tableName="lineage_report"
                      oldColumnName="physical_article_id"
                      columnDataType="${id.type}"
                      newColumnName="specification_id"/>
    </changeSet>


    <!-- 761: Physical Flow Lineage -->
    <changeSet author="dwatkins"
               id="20161018-761-1">
        <createTable tableName="physical_flow_lineage">
            <column name="report_flow_id"
                    type="${id.type}">
                <constraints nullable="false"/>
            </column>
            <column name="contributor_flow_id"
                    type="${id.type}">
                <constraints nullable="false"/>
            </column>
            <column name="description"
                    type="${description.type}">
                <constraints nullable="true"/>
            </column>
            <column name="last_updated_at"
                    type="TIMESTAMP"
                    defaultValueComputed="${now.value}">
                <constraints nullable="false"/>
            </column>
            <column name="last_updated_by"
                    type="${name.type}">
                <constraints nullable="false"/>
            </column>
        </createTable>

        <addPrimaryKey tableName="physical_flow_lineage"
                       constraintName="physical_flow_lineage_pkey"
                       columnNames="report_flow_id, contributor_flow_id"/>
    </changeSet>

    <!-- 768: lineage scaffolding -->
    <changeSet id="20161019-768-1"
               author="dwatkins">
        <renameColumn tableName="physical_specification"
                      oldColumnName="owning_application_id"
                      newColumnName="owning_entity_id"
                      columnDataType="${id.type}"/>
        <addColumn tableName="physical_specification">
            <column name="owning_entity_kind"
                    type="${enum.type}"
                    defaultValue="APPLICATION">
                <constraints nullable="false"/>
            </column>
        </addColumn>
    </changeSet>

    <changeSet id="20161019-768-2"
               author="dwatkins">
        <dropIndex tableName="physical_flow"
                   indexName="idx_flow_id" />
        <dropColumn tableName="physical_flow"
                    columnName="flow_id"/>
        <addColumn tableName="physical_flow">
            <column name="target_entity_kind"
                    type="${enum.type}"
                    defaultValue="APPLICATION">
                <constraints nullable="false"/>
            </column>
            <column name="target_entity_id"
                    type="${id.type}"
                    defaultValueNumeric="0">
                <constraints nullable="false"/>
            </column>
        </addColumn>
    </changeSet>

    <changeSet id="20161019-768-3"
               author="dwatkins">
        <renameColumn tableName="physical_flow_lineage"
                      oldColumnName="report_flow_id"
                      newColumnName="described_flow_id"
                      columnDataType="${id.type}"/>
    </changeSet>


    <!-- 762: remove old lineage tables -->
    <changeSet id="20161019-762-1"
               author="dwatkins">
        <dropTable tableName="lineage_report"/>
    </changeSet>

    <changeSet id="20161019-762-2"
               author="dwatkins">
        <dropTable tableName="lineage_report_contributor"/>
    </changeSet>



    <!-- 747 actor rename to actor-->
    <changeSet author="kamransaleem"
               id="20161021-747-1"
               dbms="mssql">
        <renameTable oldTableName="involvement_kind"
                     newTableName="actor" />

        <dropPrimaryKey constraintName="involvement_kind_pkey"
                        tableName="actor" />

        <addPrimaryKey columnNames="id"
                       constraintName="actor_pkey"
                       tableName="actor" />

    </changeSet>

    <changeSet author="kamransaleem"
               id="20161021-747-1"
               dbms="mysql">
        <renameTable oldTableName="involvement_kind"
                     newTableName="actor" />
    </changeSet>


    <!-- 873 - Physical Flow Create - settings.data-type.default-code -->
    <changeSet id="20161103-873-1" author="kamransaleem">
        <insert tableName="settings">
            <column name="name" value="settings.data-type.default-code"/>
            <column name="value" value="UNKNOWN"/>
            <column name="restricted" valueBoolean="false"/>
        </insert>
    </changeSet>


    <!-- 906 - Physical flow delete - delete lineage -->
    <changeSet author="rovats"
               id="20161104-906-1">
        <addForeignKeyConstraint baseColumnNames="described_flow_id"
                                 baseTableName="physical_flow_lineage"
                                 constraintName="pfl_described_flow_id_fkey"
                                 onDelete="CASCADE"
                                 referencedColumnNames="id"
                                 referencedTableName="physical_flow"/>
    </changeSet>


    <!-- 750 - Rename DataFlow / DataFlowDecorator to LogicalFlow LogicalFlowDecorator -->
    <changeSet author="dwatkins"
               id="20161107-750-1"
               dbms="mssql">
        <dropPrimaryKey tableName="data_flow"/>

        <renameTable oldTableName="data_flow"
                     newTableName="logical_flow"/>

        <addPrimaryKey columnNames="id"
                       constraintName="logical_flow_pkey"
                       tableName="logical_flow"/>

    </changeSet>

    <changeSet author="kamransaleem"
               id="20161107-750-1"
               dbms="mysql">
        <renameTable oldTableName="data_flow"
                     newTableName="logical_flow"/>

        <sql>
            ALTER TABLE logical_flow
            DROP PRIMARY KEY,
            CHANGE id id bigint(20);
        </sql>

        <addPrimaryKey columnNames="id"
                       constraintName="logical_flow_pkey"
                       tableName="logical_flow"/>

    </changeSet>

    <changeSet author="dwatkins"
               id="20161107-750-2">
        <dropUniqueConstraint tableName="logical_flow"
                              constraintName="unique_data_flow"/>

        <addUniqueConstraint tableName="logical_flow"
                             constraintName="unique_logical_flow"
                             columnNames="source_entity_kind, source_entity_id, target_entity_kind, target_entity_id"/>
    </changeSet>


    <!-- 925: App Rating Table -->
    <changeSet id="20161108-925-1"
               author="dwatkins">
        <createTable tableName="application_rating">
            <column name="application_id"
                    type="${id.type}">
                <constraints nullable="false"></constraints>
            </column>
            <column name="capability_id"
                    type="${id.type}">
                <constraints nullable="true"></constraints>
            </column>
            <column name="process_id"
                    type="${id.type}">
                <constraints nullable="true"></constraints>
            </column>
            <column name="region_id"
                    type="${id.type}">
                <constraints nullable="true"></constraints>
            </column>
            <column name="business_line_id"
                    type="${id.type}">
                <constraints nullable="true"></constraints>
            </column>
            <column name="product_id"
                    type="${id.type}">
                <constraints nullable="true"></constraints>
            </column>
            <column name="rating"
                    defaultValue="Z"
                    type="${rag.type}">
                <constraints nullable="false"></constraints>
            </column>
            <column name="weight"
                    defaultValueNumeric="1"
                    type="${weight.type}">
                <constraints nullable="false"></constraints>
            </column>
            <column name="description"
                    type="${description.type}">
                <constraints nullable="true"></constraints>
            </column>
            <column name="provenance"
                    type="${provenance.type}">
                <constraints nullable="false"></constraints>
            </column>
            <column name="last_updated_at"
                    type="TIMESTAMP"
                    defaultValueComputed="${now.value}">
                <constraints nullable="false"></constraints>
            </column>
            <column name="last_updated_by"
                    type="${name.type}">
                <constraints nullable="false"/>
            </column>
        </createTable>

    </changeSet>

    <changeSet id="20161108-925-2"
               author="dwatkins">
        <sql>
            INSERT INTO application_rating (application_id, capability_id, rating, description, provenance, last_updated_by)
            SELECT a.id, ac.capability_id, a.overall_rating, 'Derived from overall rating', 'waltz', 'admin'
            FROM app_capability ac
            INNER JOIN application a ON a.id = ac.application_id;
        </sql>
    </changeSet>

    <changeSet id="20161108-925-3"
               author="dwatkins">
        <addColumn tableName="app_capability">
            <column name="rating"
                    defaultValue="Z"
                    type="${rag.type}">
                <constraints nullable="false"></constraints>
            </column>
            <column name="description"
                    type="${description.type}">
                <constraints nullable="true"></constraints>
            </column>
            <column name="last_updated_at"
                    type="TIMESTAMP"
                    defaultValueComputed="${now.value}">
                <constraints nullable="false"></constraints>
            </column>
            <column name="last_updated_by"
                    type="${name.type}"
                    defaultValue="admin">
                <constraints nullable="false"/>
            </column>
        </addColumn>
    </changeSet>

    <changeSet id="20161108-925-4"
               author="dwatkins">
        <sql>
            UPDATE app_capability SET
                rating = (SELECT overall_rating
                            FROM application
                            WHERE id = app_capability.application_id),
                description = 'Derived from overall rating',
                last_updated_by = 'admin';
        </sql>
    </changeSet>


    <!-- 411: Lifecycle Status -->
    <changeSet id="20161117-411-1"
               author="rovats">
        <addColumn tableName="server_information">
            <column name="lifecycle_status"
                    defaultValue="UNKNOWN"
                    type="${enum.type}">
                <constraints nullable="false"></constraints>
            </column>
        </addColumn>
    </changeSet>

    <changeSet id="20161117-411-2"
               author="rovats">
        <addColumn tableName="database_information">
            <column name="lifecycle_status"
                    defaultValue="UNKNOWN"
                    type="${enum.type}">
                <constraints nullable="false"></constraints>
            </column>
        </addColumn>
    </changeSet>


    <!-- 942: Split Actor into Involvement Kind and Actor -->
    <changeSet id="20161111-942-1"
               author="kamransaleem"
               dbms="mysql">

        <dropColumn columnName="last_updated_at"
                    tableName="actor" />

        <addColumn tableName="actor">
            <column name="last_updated_at"
                    type="TIMESTAMP"
                    defaultValueComputed="${now.value}"/>
        </addColumn>
    </changeSet>


    <changeSet id="20161111-942-1"
               author="kamransaleem"
               dbms="mssql">

        <dropDefaultValue columnName="last_updated_at"
                          tableName="actor" />

        <addDefaultValue columnDataType="TIMESTAMP"
                         columnName="last_updated_at"
                         defaultValueComputed="${now.value}"
                         tableName="actor" />
    </changeSet>


    <changeSet id="20161111-942-2"
               author="kamransaleem">

        <createTable tableName="involvement_kind">
            <column name="id"
                    autoIncrement="true"
                    type="${id.type}">
                <constraints nullable="false"
                             primaryKey="true"
                             primaryKeyName="involvement_kind_pkey"/>
            </column>
            <column name="name"
                    type="${name.type}">
                <constraints nullable="false"
                             unique="true"/>
            </column>
            <column name="description"
                    type="${description.type}">
                <constraints nullable="false"/>
            </column>
            <column name="last_updated_at"
                    type="TIMESTAMP"
                    defaultValueComputed="${now.value}"/>
            <column name="last_updated_by"
                    type="${name.type}">
                <constraints nullable="false"/>
            </column>
        </createTable>
    </changeSet>


    <changeSet id="20161111-942-3"
               author="kamransaleem">
        <insert tableName="involvement_kind">
            <column name="name" value="IT Architect"/>
            <column name="description" value="IT Architect"/>
            <column name="last_updated_by" value="admin"/>
        </insert>
        <insert tableName="involvement_kind">
            <column name="name" value="Data Architect"/>
            <column name="description" value="Data Architect"/>
            <column name="last_updated_by" value="admin"/>
        </insert>
        <insert tableName="involvement_kind">
            <column name="name" value="Project Manager"/>
            <column name="description" value="Project Manager"/>
            <column name="last_updated_by" value="admin"/>
        </insert>
        <insert tableName="involvement_kind">
            <column name="name" value="Support Manager"/>
            <column name="description" value="Support Manager"/>
            <column name="last_updated_by" value="admin"/>
        </insert>
        <insert tableName="involvement_kind">
            <column name="name" value="IT Lead"/>
            <column name="description" value="IT Lead"/>
            <column name="last_updated_by" value="admin"/>
        </insert>
        <insert tableName="involvement_kind">
            <column name="name" value="Developer"/>
            <column name="description" value="Developer"/>
            <column name="last_updated_by" value="admin"/>
        </insert>
        <insert tableName="involvement_kind">
            <column name="name" value="Quality Assurance"/>
            <column name="description" value="Quality Assurance"/>
            <column name="last_updated_by" value="admin"/>
        </insert>
        <insert tableName="involvement_kind">
            <column name="name" value="Business Analyst"/>
            <column name="description" value="Business Analyst"/>
            <column name="last_updated_by" value="admin"/>
        </insert>
        <insert tableName="involvement_kind">
            <column name="name" value="Support"/>
            <column name="description" value="Support"/>
            <column name="last_updated_by" value="admin"/>
        </insert>
        <insert tableName="involvement_kind">
            <column name="name" value="Business Sponsor"/>
            <column name="description" value="Business Sponsor"/>
            <column name="last_updated_by" value="admin"/>
        </insert>
        <insert tableName="involvement_kind">
            <column name="name" value="Senior Manager"/>
            <column name="description" value="Senior Manager"/>
            <column name="last_updated_by" value="admin"/>
        </insert>
        <insert tableName="involvement_kind">
            <column name="name" value="Administrative"/>
            <column name="description" value="Administrative"/>
            <column name="last_updated_by" value="admin"/>
        </insert>
        <insert tableName="involvement_kind">
            <column name="name" value="Data Owner"/>
            <column name="description" value="Data Owner"/>
            <column name="last_updated_by" value="admin"/>
        </insert>
        <insert tableName="involvement_kind">
            <column name="name" value="Asset Owner"/>
            <column name="description" value="Asset Owner"/>
            <column name="last_updated_by" value="admin"/>
        </insert>
    </changeSet>

    <changeSet id="20161111-942-4"
               author="kamransaleem">
        <sql>
            update involvement set
            kind_id = (select involvement_kind.id
            from involvement_kind
            where involvement_kind.name = (select actor.name from actor where actor.id = involvement.kind_id))
        </sql>
    </changeSet>


    <!-- 1017: Typo -->

<<<<<<< HEAD
    <!-- 1015 - is_external flag on actor  -->
    <changeSet id="20161118-1015-1"
               author="kamransaleem">
        <addColumn tableName="actor">
            <column name="is_external"
                    type="BOOLEAN"
                    defaultValueBoolean="false">
                <constraints nullable="false" />
            </column>
        </addColumn>
    </changeSet>

=======
    <changeSet id="20161118-1017-1"
               author="dwatkins">
        <sql>
            update physical_flow
            set frequency = 'BIANNUALLY'
            where frequency = 'BIANUALLY'
        </sql>
    </changeSet>
>>>>>>> de7a4aff

</databaseChangeLog><|MERGE_RESOLUTION|>--- conflicted
+++ resolved
@@ -3606,7 +3606,16 @@
 
     <!-- 1017: Typo -->
 
-<<<<<<< HEAD
+    <changeSet id="20161118-1017-1"
+               author="dwatkins">
+        <sql>
+            update physical_flow
+            set frequency = 'BIANNUALLY'
+            where frequency = 'BIANUALLY'
+        </sql>
+    </changeSet>
+
+
     <!-- 1015 - is_external flag on actor  -->
     <changeSet id="20161118-1015-1"
                author="kamransaleem">
@@ -3619,15 +3628,5 @@
         </addColumn>
     </changeSet>
 
-=======
-    <changeSet id="20161118-1017-1"
-               author="dwatkins">
-        <sql>
-            update physical_flow
-            set frequency = 'BIANNUALLY'
-            where frequency = 'BIANUALLY'
-        </sql>
-    </changeSet>
->>>>>>> de7a4aff
 
 </databaseChangeLog>