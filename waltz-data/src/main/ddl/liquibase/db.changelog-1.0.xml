<?xml version="1.0" encoding="UTF-8" standalone="no"?>
<!--
  ~  This file is part of Waltz.
  ~
  ~     Waltz is free software: you can redistribute it and/or modify
  ~     it under the terms of the GNU General Public License as published by
  ~     the Free Software Foundation, either version 3 of the License, or
  ~     (at your option) any later version.
  ~
  ~     Waltz is distributed in the hope that it will be useful,
  ~     but WITHOUT ANY WARRANTY; without even the implied warranty of
  ~     MERCHANTABILITY or FITNESS FOR A PARTICULAR PURPOSE.  See the
  ~     GNU General Public License for more details.
  ~
  ~     You should have received a copy of the GNU General Public License
  ~     along with Waltz.  If not, see <http://www.gnu.org/licenses/>.
  -->

<databaseChangeLog xmlns="http://www.liquibase.org/xml/ns/dbchangelog"
                   xmlns:ext="http://www.liquibase.org/xml/ns/dbchangelog-ext"
                   xmlns:xsi="http://www.w3.org/2001/XMLSchema-instance"
                   xsi:schemaLocation="http://www.liquibase.org/xml/ns/dbchangelog-ext http://www.liquibase.org/xml/ns/dbchangelog/dbchangelog-ext.xsd http://www.liquibase.org/xml/ns/dbchangelog http://www.liquibase.org/xml/ns/dbchangelog/dbchangelog-3.4.xsd">

    
    <!-- TABLES -->
    <changeSet author="dwatkins" id="20151129-tbl-1">
        <createTable tableName="access_log">
            <column autoIncrement="true" name="id" type="SERIAL">
                <constraints primaryKey="true" primaryKeyName="access_log_pkey"/>
            </column>
            <column name="user_id" type="VARCHAR(128)">
                <constraints nullable="false"/>
            </column>
            <column name="state" type="VARCHAR(255)">
                <constraints nullable="false"/>
            </column>
            <column name="params" type="VARCHAR(1024)"/>
            <column defaultValueComputed="now()" name="created_at" type="TIMESTAMP"/>
        </createTable>
    </changeSet>

    <changeSet author="dwatkins" id="20151129-tbl-2">
        <createTable tableName="app_capability">
            <column name="application_id" type="BIGINT">
                <constraints nullable="false"/>
            </column>
            <column name="capability_id" type="BIGINT">
                <constraints nullable="false"/>
            </column>
            <column defaultValueBoolean="false" name="is_primary" type="BOOLEAN">
                <constraints nullable="false"/>
            </column>
        </createTable>
    </changeSet>

    <changeSet author="dwatkins" id="20151129-tbl-3">
        <createTable tableName="application">
            <column autoIncrement="true" name="id" type="BIGSERIAL">
                <constraints primaryKey="true" primaryKeyName="application_pkey"/>
            </column>
            <column name="name" type="VARCHAR(255)"/>
            <column name="description" type="LONGVARCHAR"/>
            <column name="asset_code" type="VARCHAR(255)"/>
            <column defaultValueComputed="now()" name="created_at" type="TIMESTAMP">
                <constraints nullable="false"/>
            </column>
            <column name="updated_at" type="TIMESTAMP">
                <constraints nullable="false"/>
            </column>
            <column name="organisational_unit_id" type="BIGINT">
                <constraints nullable="false"/>
            </column>
            <column defaultValue="IN_HOUSE" name="kind" type="VARCHAR(128)">
                <constraints nullable="false"/>
            </column>
            <column defaultValue="PRODUCTION" name="lifecycle_phase" type="VARCHAR(128)">
                <constraints nullable="false"/>
            </column>
            <column name="parent_asset_code" type="VARCHAR(255)"/>
        </createTable>
    </changeSet>

    <changeSet author="dwatkins" id="20151129-tbl-4">
        <createTable tableName="authoritative_source">
            <column autoIncrement="true" name="id" type="BIGSERIAL">
                <constraints primaryKey="true" primaryKeyName="authoritative_source_pkey"/>
            </column>
            <column name="parent_kind" type="VARCHAR(128)">
                <constraints nullable="false"/>
            </column>
            <column name="data_type" type="VARCHAR(128)">
                <constraints nullable="false"/>
            </column>
            <column name="parent_id" type="BIGINT">
                <constraints nullable="false"/>
            </column>
            <column name="application_id" type="BIGINT">
                <constraints nullable="false"/>
            </column>
            <column name="rating" type="VARCHAR(128)">
                <constraints nullable="false"/>
            </column>
        </createTable>
    </changeSet>

    <changeSet author="dwatkins" id="20151129-tbl-5">
        <createTable tableName="bookmark">
            <column autoIncrement="true" name="id" type="BIGSERIAL">
                <constraints primaryKey="true" primaryKeyName="bookmark_pkey"/>
            </column>
            <column name="title" type="VARCHAR(255)"/>
            <column name="description" type="VARCHAR(255)"/>
            <column name="kind" type="VARCHAR(255)"/>
            <column name="url" type="VARCHAR(255)"/>
            <column name="parent_kind" type="VARCHAR(255)"/>
            <column name="parent_id" type="BIGINT"/>
            <column name="created_at" type="TIMESTAMP">
                <constraints nullable="false"/>
            </column>
            <column name="updated_at" type="TIMESTAMP">
                <constraints nullable="false"/>
            </column>
            <column defaultValueBoolean="false" name="is_primary" type="BOOLEAN">
                <constraints nullable="false"/>
            </column>
        </createTable>
    </changeSet>

    <changeSet author="dwatkins" id="20151129-tbl-6">
        <createTable tableName="capability">
            <column name="id" type="BIGINT">
                <constraints nullable="false"/>
            </column>
            <column name="parent_id" type="BIGINT"/>
            <column name="name" type="VARCHAR(255)">
                <constraints nullable="false"/>
            </column>
            <column name="description" type="LONGVARCHAR">
                <constraints nullable="false"/>
            </column>
        </createTable>
    </changeSet>

    <changeSet author="dwatkins" id="20151129-tbl-7">
        <createTable tableName="change_log">
            <column autoIncrement="true" name="id" type="SERIAL">
                <constraints primaryKey="true" primaryKeyName="change_log_pkey"/>
            </column>
            <column name="parent_kind" type="VARCHAR(128)">
                <constraints nullable="false"/>
            </column>
            <column name="parent_id" type="BIGINT">
                <constraints nullable="false"/>
            </column>
            <column name="message" type="LONGVARCHAR">
                <constraints nullable="false"/>
            </column>
            <column name="user_id" type="VARCHAR(128)">
                <constraints nullable="false"/>
            </column>
            <column name="severity" type="VARCHAR(32)">
                <constraints nullable="false"/>
            </column>
            <column defaultValueComputed="now()" name="created_at" type="TIMESTAMP">
                <constraints nullable="false"/>
            </column>
        </createTable>
    </changeSet>

    <changeSet author="dwatkins" id="20151129-tbl-8">
        <createTable tableName="data_flow">
            <column name="source_entity_kind" type="VARCHAR(128)">
                <constraints nullable="false"/>
            </column>
            <column name="source_entity_id" type="BIGINT">
                <constraints nullable="false"/>
            </column>
            <column name="target_entity_kind" type="VARCHAR(128)">
                <constraints nullable="false"/>
            </column>
            <column name="target_entity_id" type="BIGINT">
                <constraints nullable="false"/>
            </column>
            <column name="data_type" type="VARCHAR(128)">
                <constraints nullable="false"/>
            </column>
        </createTable>
    </changeSet>

    <changeSet author="dwatkins" id="20151129-tbl-9">
        <createTable tableName="data_type">
            <column name="code" type="VARCHAR(128)">
                <constraints nullable="false"/>
            </column>
            <column name="name" type="VARCHAR(256)">
                <constraints nullable="false"/>
            </column>
            <column name="description" type="LONGVARCHAR">
                <constraints nullable="false"/>
            </column>
        </createTable>
    </changeSet>

    <changeSet author="dwatkins" id="20151129-tbl-10">
        <createTable tableName="involvement">
            <column name="entity_kind" type="VARCHAR(128)">
                <constraints nullable="false"/>
            </column>
            <column name="entity_id" type="BIGINT">
                <constraints nullable="false"/>
            </column>
            <column name="kind" type="VARCHAR(128)">
                <constraints nullable="false"/>
            </column>
            <column name="employee_id" type="VARCHAR(128)">
                <constraints nullable="false"/>
            </column>
        </createTable>
    </changeSet>

    <changeSet author="dwatkins" id="20151129-tbl-11">
        <createTable tableName="organisational_unit">
            <column name="id" type="BIGINT">
                <constraints nullable="false"/>
            </column>
            <column name="name" type="VARCHAR(255)"/>
            <column name="description" type="LONGVARCHAR"/>
            <column name="kind" type="VARCHAR(255)"/>
            <column name="parent_id" type="BIGINT"/>
            <column defaultValueComputed="now()" name="created_at" type="TIMESTAMP">
                <constraints nullable="false"/>
            </column>
            <column name="updated_at" type="TIMESTAMP">
                <constraints nullable="false"/>
            </column>
        </createTable>
    </changeSet>

    <changeSet author="dwatkins" id="20151129-tbl-12">
        <createTable tableName="person">
            <column autoIncrement="true" name="id" type="BIGSERIAL">
                <constraints primaryKey="true" primaryKeyName="person_pkey"/>
            </column>
            <column name="employee_id" type="VARCHAR(128)"/>
            <column name="display_name" type="VARCHAR(255)"/>
            <column name="email" type="VARCHAR(255)"/>
            <column name="user_principal_name" type="VARCHAR(255)"/>
            <column name="department_name" type="VARCHAR(255)"/>
            <column name="kind" type="VARCHAR(255)"/>
            <column name="manager_employee_id" type="VARCHAR(128)"/>
            <column name="title" type="VARCHAR(255)"/>
            <column name="office_phone" type="VARCHAR(128)"/>
            <column name="mobile_phone" type="VARCHAR(128)"/>
        </createTable>
    </changeSet>

    <changeSet author="dwatkins" id="20151129-tbl-13">
        <createTable tableName="person_hierarchy">
            <column name="manager_id" type="VARCHAR(128)">
                <constraints nullable="false"/>
            </column>
            <column name="employee_id" type="VARCHAR(128)">
                <constraints nullable="false"/>
            </column>
            <column defaultValueNumeric="99" name="level" type="INT">
                <constraints nullable="false"/>
            </column>
        </createTable>
    </changeSet>

    <changeSet author="dwatkins" id="20151129-tbl-14">
        <createTable tableName="perspective">
            <column defaultValue="BUSINESS" name="code" type="VARCHAR(32)">
                <constraints nullable="false"/>
            </column>
            <column name="name" type="VARCHAR(128)">
                <constraints nullable="false"/>
            </column>
            <column name="description" type="LONGVARCHAR">
                <constraints nullable="false"/>
            </column>
        </createTable>
    </changeSet>

    <changeSet author="dwatkins" id="20151129-tbl-15">
        <createTable tableName="perspective_measurable">
            <column defaultValue="" name="code" type="VARCHAR(32)">
                <constraints nullable="false"/>
            </column>
            <column name="perspective_code" type="VARCHAR(32)">
                <constraints nullable="false"/>
            </column>
            <column name="name" type="VARCHAR(128)">
                <constraints nullable="false"/>
            </column>
            <column name="description" type="LONGVARCHAR">
                <constraints nullable="false"/>
            </column>
        </createTable>
    </changeSet>

    <changeSet author="dwatkins" id="20151129-tbl-16">
        <createTable tableName="perspective_rating">
            <column name="measure_code" type="VARCHAR(32)">
                <constraints nullable="false"/>
            </column>
            <column defaultValue="Z" name="rating" type="CHAR(1)">
                <constraints nullable="false"/>
            </column>
            <column defaultValue="APPLICATION" name="parent_kind" type="VARCHAR(128)">
                <constraints nullable="false"/>
            </column>
            <column name="parent_id" type="BIGINT">
                <constraints nullable="false"/>
            </column>
            <column name="capability_id" type="BIGINT"/>
            <column defaultValue="BUSINESS" name="perspective_code" type="VARCHAR(32)">
                <constraints nullable="false"/>
            </column>
        </createTable>
    </changeSet>

    <changeSet author="dwatkins" id="20151129-tbl-17">
        <createTable tableName="server_information">
            <column autoIncrement="true" name="id" type="SERIAL">
                <constraints primaryKey="true" primaryKeyName="server_information_pkey"/>
            </column>
            <column name="hostname" type="VARCHAR(256)">
                <constraints nullable="false"/>
            </column>
            <column defaultValue="UNKNOWN" name="operating_system" type="VARCHAR(128)">
                <constraints nullable="false"/>
            </column>
            <column defaultValue="DEV" name="environment" type="VARCHAR(128)">
                <constraints nullable="false"/>
            </column>
            <column name="location" type="VARCHAR(128)"/>
            <column name="asset_code" type="VARCHAR(128)">
                <constraints nullable="false"/>
            </column>
        </createTable>
    </changeSet>

    <changeSet author="dwatkins" id="20151129-tbl-18">
        <createTable tableName="software_directory">
            <column autoIncrement="true" name="id" type="SERIAL">
                <constraints primaryKey="true" primaryKeyName="software_directory_pkey"/>
            </column>
            <column name="vendor" type="VARCHAR(255)">
                <constraints nullable="false"/>
            </column>
            <column name="name" type="VARCHAR(255)">
                <constraints nullable="false"/>
            </column>
            <column name="version" type="VARCHAR(128)">
                <constraints nullable="false"/>
            </column>
            <column defaultValue="HOLD" name="adoption_status" type="VARCHAR(64)">
                <constraints nullable="false"/>
            </column>
            <column defaultValueBoolean="false" name="notable" type="BOOLEAN"/>
            <column name="description" type="LONGVARCHAR"/>
        </createTable>
    </changeSet>

    <changeSet author="dwatkins" id="20151129-tbl-19">
        <createTable tableName="user">
            <column name="user_name" type="VARCHAR(255)">
                <constraints nullable="false"/>
            </column>
            <column name="password" type="VARCHAR(255)">
                <constraints nullable="false"/>
            </column>
        </createTable>
    </changeSet>

    <changeSet author="dwatkins" id="20151129-tbl-20">
        <createTable tableName="user_role">
            <column name="user_name" type="VARCHAR(255)">
                <constraints nullable="false"/>
            </column>
            <column name="role" type="VARCHAR(255)">
                <constraints nullable="false"/>
            </column>
        </createTable>
    </changeSet>

    <changeSet author="dwatkins" id="20151130-tbl-1">
        <createTable tableName="application_alias">
            <column name="application_id" type="BIGINT">
                <constraints nullable="false"/>
            </column>
            <column name="alias" type="VARCHAR(255)">
                <constraints nullable="false"/>
            </column>
        </createTable>
    </changeSet>

    <changeSet author="dwatkins" id="20151130-tbl-2">
        <createTable tableName="application_tag">
            <column name="application_id" type="BIGINT">
                <constraints nullable="false"/>
            </column>
            <column name="tag" type="VARCHAR(255)">
                <constraints nullable="false"/>
            </column>
        </createTable>
    </changeSet>


    <!-- PRIMARY KEYS -->
    <changeSet author="dwatkins" id="20151129-pk-21">
        <addPrimaryKey columnNames="application_id, capability_id" constraintName="app_capability_pkey" tableName="app_capability"/>
    </changeSet>

    <changeSet author="dwatkins" id="20151129-pk-22">
        <addPrimaryKey columnNames="id" constraintName="capability_pkey" tableName="capability"/>
    </changeSet>

    <changeSet author="dwatkins" id="20151129-pk-23">
        <addPrimaryKey columnNames="source_entity_kind, source_entity_id, target_entity_id, target_entity_kind, data_type" constraintName="data_flow_pkey" tableName="data_flow"/>
    </changeSet>

    <changeSet author="dwatkins " id="20151129-pk-24">
        <addPrimaryKey columnNames="code" constraintName="data_type_pkey" tableName="data_type"/>
    </changeSet>

    <changeSet author="dwatkins" id="20151129-pk-25">
        <addPrimaryKey columnNames="id" constraintName="organisational_unit_pkey" tableName="organisational_unit"/>
    </changeSet>

    <changeSet author="dwatkins" id="20151129-pk-26">
        <addPrimaryKey columnNames="code" constraintName="perspective_measure_pkey" tableName="perspective_measurable"/>
    </changeSet>

    <changeSet author="dwatkins" id="20151129-pk-27">
        <addPrimaryKey columnNames="code" constraintName="perspective_pkey" tableName="perspective"/>
    </changeSet>

    <changeSet author="dwatkins" id="20151129-pk-28">
        <addPrimaryKey columnNames="manager_id, employee_id" constraintName="reportee_pkey" tableName="person_hierarchy"/>
    </changeSet>

    <changeSet author="dwatkins" id="20151129-pk-29">
        <addPrimaryKey columnNames="user_name" constraintName="user_pkey" tableName="user"/>
    </changeSet>

    <changeSet author="dwatkins" id="20151130-pk-1">
        <addPrimaryKey columnNames="application_id, alias" constraintName="application_alias_pkey" tableName="application_alias"/>
    </changeSet>

    <changeSet author="dwatkins" id="20151130-pk-2">
        <addPrimaryKey columnNames="application_id, tag" constraintName="application_tag_pkey" tableName="application_tag"/>
    </changeSet>


    <!-- UNIQUE CONSTRAINTS -->
    <changeSet author="dwatkins" id="20151129-uc-30">
        <addUniqueConstraint columnNames="employee_id" constraintName="unique_employee_id" tableName="person"/>
    </changeSet>

    
    <!-- INDEXES -->
    <changeSet author="dwatkins" id="20151129-idx-31">
        <createIndex indexName="fki_authoritative_source_application_id_fkey" tableName="authoritative_source">
            <column name="application_id"/>
        </createIndex>
    </changeSet>
    <changeSet author="dwatkins" id="20151129-idx-35">
        <createIndex indexName="unique_name" tableName="application" unique="true">
            <column name="name"/>
        </createIndex>
    </changeSet>


    <!-- FOREIGN KEYS -->
    <changeSet author="dwatkins" id="20151129-fk-36">
        <addForeignKeyConstraint baseColumnNames="organisational_unit_id"
                                 baseTableName="application"
                                 constraintName="application_organisational_unit_id_fkey"
                                 deferrable="false"
                                 initiallyDeferred="false"
                                 onUpdate="CASCADE"
                                 referencedColumnNames="id"
                                 referencedTableName="organisational_unit"/>
    </changeSet>
    <changeSet author="dwatkins" id="20151129-fk-37">
        <addForeignKeyConstraint baseColumnNames="application_id"
                                 baseTableName="authoritative_source"
                                 constraintName="authoritative_source_application_id_fkey"
                                 deferrable="false" initiallyDeferred="false"
                                 onDelete="NO ACTION"
                                 onUpdate="NO ACTION"
                                 referencedColumnNames="id"
                                 referencedTableName="application"/>
    </changeSet>


    <!-- REF DATA -->
    <changeSet id="20151129-rd-1" author="dwatkins">
        <insert tableName="user">
            <column name="user_name" value="admin"/>
            <column name="password" value="$2a$10$jN2VHmBjjKeb8fqDwZbvxecv8xGkVqOghAjUF68Xp0o2hHFhFHxou"/>
        </insert>
        <insert tableName="user_role">
            <column name="user_name" value="admin"/>
            <column name="role" value="ADMIN"/>
        </insert>
    </changeSet>

    <changeSet id="20151129-rd-2" author="dwatkins">
        <insert tableName="perspective">
            <column name="code" value="BUSINESS"></column>
            <column name="name" value="Business"></column>
            <column name="description" value="Business Perspective"></column>
        </insert>
        <insert tableName="perspective_measurable">
            <column name="code" value="FIC"></column>
            <column name="perspective_code" value="BUSINESS"></column>
            <column name="name" value="FIC"></column>
            <column name="description" value="Fixed Income"></column>
        </insert>
        <insert tableName="perspective_measurable">
            <column name="code" value="RATES"></column>
            <column name="perspective_code" value="BUSINESS"></column>
            <column name="name" value="Rates"></column>
            <column name="description" value="Rates and Currencies"></column>
        </insert>
        <insert tableName="perspective_measurable">
            <column name="code" value="EQ"></column>
            <column name="perspective_code" value="BUSINESS"></column>
            <column name="name" value="Equities"></column>
            <column name="description" value="Equities"></column>
        </insert>
    </changeSet>


    <!-- AMMENDMENTS -->

    <changeSet author="dwatkins" id="20151130-mod-1">
        <dropNotNullConstraint columnDataType="VARCHAR(128)"
                               columnName="manager_employee_id"
                               tableName="person"/>
    </changeSet>

    <changeSet author="dwatkins" id="20151130-mod-2">
        <dropNotNullConstraint columnDataType="VARCHAR(128)"
                               columnName="mobile_phone"
                               tableName="person"/>
        <dropNotNullConstraint columnDataType="VARCHAR(128)"
                               columnName="office_phone"
                               tableName="person"/>
        <dropNotNullConstraint columnDataType="VARCHAR(255)"
                               columnName="title"
                               tableName="person"/>
    </changeSet>

    <changeSet author="dwatkins" id="20151130-mod-3" dbms="mysql">
        <sql> CREATE FULLTEXT INDEX people_content_ft_idx ON person (display_name, user_principal_name, title) </sql>
    </changeSet>

    <changeSet author="dwatkins" id="20151130-mod-4" dbms="mysql">
        <sql> CREATE FULLTEXT INDEX application_content_ft_idx ON application (name, description, asset_code, parent_asset_code) </sql>
    </changeSet>

    <changeSet author="dwatkins" id="20151130-mod-5" dbms="mysql">
        <sql> CREATE FULLTEXT INDEX capability_content_ft_idx ON capability (name, description) </sql>
    </changeSet>

    <changeSet author="dwatkins" id="20151130-mod-6" dbms="mysql">
        <sql> CREATE FULLTEXT INDEX organisational_unit_content_ft_idx ON organisational_unit (name, description) </sql>
    </changeSet>

    <!-- Additional Server Fields #120 -->
    <changeSet author="dwatkins" id="20151212-mod-1">
        <addColumn tableName="server_information">
            <column name="operating_system_version" type="varchar(128)"/>
            <column name="country" type="varchar(128)"/>
            <column name="is_virtual" type="boolean"/>
        </addColumn>
    </changeSet>

    <!-- End User Apps #125 -->
    <changeSet author="dwatkins" id="20151214-tbl-1">
        <createTable tableName="end_user_application">
            <column name="id" type="BIGINT">
                <constraints nullable="false"/>
            </column>
            <column name="name" type="varchar(255)">
                <constraints nullable="false"/>
            </column>
            <column name="description" type="longvarchar">
                <constraints nullable="false"/>
            </column>
            <column defaultValue="MS_EXCEL" name="kind" type="varchar(128)">
                <constraints nullable="false"/>
            </column>
            <column defaultValue="PRODUCTION" name="lifecycle_phase" type="varchar(128)">
                <constraints nullable="false"/>
            </column>
            <column defaultValue="MEDIUM" name="risk_rating" type="varchar(128)">
                <constraints nullable="false"/>
            </column>
            <column name="organisational_unit_id" type="BIGINT">
                <constraints nullable="false"/>
            </column>
        </createTable>

        <addForeignKeyConstraint baseColumnNames="organisational_unit_id"
                                 baseTableName="end_user_application"
                                 constraintName="end_user_application_organisational_unit_id_fkey"
                                 deferrable="false"
                                 initiallyDeferred="false"
                                 onUpdate="CASCADE"
                                 referencedColumnNames="id"
                                 referencedTableName="organisational_unit"/>

    </changeSet>

    <changeSet author="dwatkins" id="20151217-tbl-1">
        <createTable tableName="asset_cost">
            <column name="asset_code" type="varchar(255)">
                <constraints nullable="false"/>
            </column>
            <column name="year" type="INTEGER">
                <constraints nullable="false"/>
            </column>
            <column name="kind" type="varchar(128)">
                <constraints nullable="false"/>
            </column>
            <column name="amount" type="DECIMAL(10,2)">
                <constraints nullable="false"/>
            </column>
            <column name="currency" type="char(3)">
                <constraints nullable="false"/>
            </column>
        </createTable>

    </changeSet>

    <changeSet author="dwatkins" id="20151226-mod-1">
        <addColumn tableName="capability">
            <column name="level" type="int" defaultValueNumeric="1">
                <constraints nullable="false"/>
            </column>
        </addColumn>
    </changeSet>


    <changeSet author="dwatkins" id="20151230-mod-1">
        <createIndex indexName="idx_asset_code"
                     tableName="application"
                     unique="false">
            <column name="asset_code" type="varchar(255)"/>
        </createIndex>
    </changeSet>

    <changeSet author="dwatkins" id="20160104-tbl-1">
        <createTable tableName="svg_diagram">
            <column autoIncrement="true" name="id" type="BIGSERIAL">
                <constraints primaryKey="true" primaryKeyName="application_pkey"/>
            </column>
            <column name="name" type="varchar(255)">
                <constraints nullable="false"/>
            </column>
            <column name="kind" type="varchar(128)">
                <constraints nullable="false"/>
            </column>
            <column name="priority" type="INTEGER">
                <constraints nullable="false"/>
            </column>
            <column name="description" type="TEXT">
                <constraints nullable="false"/>
            </column>
            <column name="svg" type="TEXT">
                <constraints nullable="false"/>
            </column>
            <column name="key_property" type="varchar(64)">
                <constraints nullable="false"/>
            </column>
            <column name="product" type="varchar(64)">
                <constraints nullable="false"/>
            </column>
        </createTable>
    </changeSet>


    <changeSet author="dwatkins" id="20160105-tbl-1">
        <modifyDataType tableName="svg_diagram"
                        columnName="svg"
                        newDataType="longtext"/>
    </changeSet>


    <changeSet author="dwatkins" id="20160106-idx-1">
        <createIndex indexName="idx_organisational_unit_id"
                     tableName="application"
                     unique="false">
            <column name="organisational_unit_id" type="BIGINT"/>
        </createIndex>
    </changeSet>

    <!-- 146 -->
    <changeSet author="dwatkins" id="20160106-idx-2">
        <createIndex indexName="idx_capability_id"
                     tableName="app_capability"
                     unique="false">
            <column name="capability_id" type="BIGINT"/>
        </createIndex>
        <createIndex indexName="idx_application_id"
                     tableName="app_capability"
                     unique="false">
            <column name="application_id" type="BIGINT"/>
        </createIndex>
    </changeSet>

    <!-- 146 -->
    <changeSet author="dwatkins" id="20160106-idx-3">
        <createIndex indexName="idx_asset_code"
                     tableName="server_information"
                     unique="false">
            <column name="asset_code" type="VARCHAR(128)"/>
        </createIndex>
    </changeSet>

    <!-- issue: 1 -->
    <changeSet author="dwatkins" id="20160122-issue-1">
        <addColumn tableName="application">
            <column defaultValue="Z" name="overall_rating" type="CHAR(1)">
                <constraints nullable="false"/>
            </column>
        </addColumn>
    </changeSet>


    <!-- issue: 42 -->
    <changeSet author="dwatkins" id="20160205-tbl-1">
        <createTable tableName="static_panel">
            <column autoIncrement="true" name="id" type="BIGSERIAL">
                <constraints primaryKey="true" primaryKeyName="static_panel_pkey"/>
            </column>
            <column name="group" type="varchar(128)">
                <constraints nullable="false"/>
            </column>
            <column name="title" type="varchar(255)">
                <constraints nullable="false"/>
            </column>
            <column name="icon" type="varchar(64)" defaultValue="info">
                <constraints nullable="false"/>
            </column>
            <column name="priority" type="INTEGER">
                <constraints nullable="false"/>
            </column>
            <column name="width" type="INTEGER" defaultValueNumeric="12">
                <constraints nullable="false"/>
            </column>
            <column name="kind" type="varchar(64)" defaultValue="HTML">
                <constraints nullable="false"/>
            </column>
            <column name="content" type="TEXT">
                <constraints nullable="false"/>
            </column>
        </createTable>
    </changeSet>


    <!-- issue: 43 -->
    <changeSet author="dwatkins" id="20160206-43-1">
        <createTable tableName="application_group">
            <column autoIncrement="true" name="id" type="BIGSERIAL">
                <constraints primaryKey="true" primaryKeyName="static_panel_pkey"/>
            </column>
            <column name="name" type="varchar(255)">
                <constraints nullable="false"/>
            </column>
            <column name="kind" type="varchar(64)" defaultValue="PUBLIC">
                <constraints nullable="false"/>
            </column>
            <column name="description" type="TEXT">
                <constraints nullable="false"/>
            </column>
        </createTable>
    </changeSet>

    <changeSet author="dwatkins" id="20160206-43-2">
        <createTable tableName="application_group_entry">
            <column name="group_id" type="BIGINT">
                <constraints nullable="false"/>
            </column>
            <column name="application_id" type="BIGINT">
                <constraints nullable="false"/>
            </column>
        </createTable>
    </changeSet>

    <changeSet author="dwatkins" id="20160206-43-3">
        <createTable tableName="application_group_member">
            <column name="group_id" type="BIGINT">
                <constraints nullable="false"/>
            </column>
            <column name="user_id" type="varchar(128)">
                <constraints nullable="false"/>
            </column>
            <column name="role" type="varchar(64)" defaultValue="VIEWER">
                <constraints nullable="false"/>
            </column>
        </createTable>
    </changeSet>


    <changeSet author="dwatkins"
               id="20160212-43-3">
        <addPrimaryKey columnNames="group_id, application_id"
                       constraintName="application_group_entry_pkey"
                       tableName="application_group_entry"/>
    </changeSet>


    <changeSet author="dwatkins"
               id="20160213-43-1">
        <addPrimaryKey columnNames="group_id, user_id"
                       constraintName="application_group_member_pkey"
                       tableName="application_group_member"/>
    </changeSet>

    <changeSet author="dwatkins"
               id="20160214-43-1">
        <addForeignKeyConstraint baseColumnNames="group_id"
                                 baseTableName="application_group_member"
                                 constraintName="application_group_member_group_id_fkey"
                                 onDelete="CASCADE"
                                 referencedColumnNames="id"
                                 referencedTableName="application_group"/>

        <addForeignKeyConstraint baseColumnNames="group_id"
                                 baseTableName="application_group_entry"
                                 constraintName="application_group_entry_group_id_fkey"
                                 onDelete="CASCADE"
                                 referencedColumnNames="id"
                                 referencedTableName="application_group"/>

    </changeSet>


    <changeSet author="dwatkins"
               id="20160215-68-1">
        <addColumn tableName="application">
            <column name="provenance" type="varchar(64)" defaultValue="waltz">
                <constraints nullable="false"/>
            </column>
        </addColumn>
        <addColumn tableName="asset_cost">
            <column name="provenance" type="varchar(64)" defaultValue="waltz">
                <constraints nullable="false"/>
            </column>
        </addColumn>
        <addColumn tableName="authoritative_source">
            <column name="provenance" type="varchar(64)" defaultValue="waltz">
                <constraints nullable="false"/>
            </column>
        </addColumn>
        <addColumn tableName="bookmark">
            <column name="provenance" type="varchar(64)" defaultValue="waltz">
                <constraints nullable="false"/>
            </column>
        </addColumn>
        <addColumn tableName="end_user_application">
            <column name="provenance" type="varchar(64)" defaultValue="waltz">
                <constraints nullable="false"/>
            </column>
        </addColumn>
        <addColumn tableName="data_flow">
            <column name="provenance" type="varchar(64)" defaultValue="waltz">
                <constraints nullable="false"/>
            </column>
        </addColumn>
        <addColumn tableName="involvement">
            <column name="provenance" type="varchar(64)" defaultValue="waltz">
                <constraints nullable="false"/>
            </column>
        </addColumn>
        <addColumn tableName="server_information">
            <column name="provenance" type="varchar(64)" defaultValue="waltz">
                <constraints nullable="false"/>
            </column>
        </addColumn>
    </changeSet>

    <changeSet author="dwatkins"
<<<<<<< HEAD
               id="20160222-88-1">
        <addColumn tableName="capability">
            <column name="level_1" type="BIGINT">
                <constraints nullable="true"/>
            </column>
            <column name="level_2" type="BIGINT">
                <constraints nullable="true"/>
            </column>
            <column name="level_3" type="BIGINT">
                <constraints nullable="true"/>
            </column>
            <column name="level_4" type="BIGINT">
                <constraints nullable="true"/>
            </column>
            <column name="level_5" type="BIGINT">
                <constraints nullable="true"/>
            </column>
        </addColumn>
    </changeSet>

    <changeSet author="dwatkins" id="20160225-99-1">
        <createTable tableName="trait">
            <column autoIncrement="true" name="id" type="BIGSERIAL">
                <constraints primaryKey="true" primaryKeyName="trait_pkey"/>
            </column>
            <column name="name" type="varchar(128)">
                <constraints nullable="false"/>
            </column>
            <column name="description" type="varchar(255)" defaultValue="n/a">
                <constraints nullable="false"/>
            </column>
            <column name="icon" type="varchar(64)" defaultValue="circle">
                <constraints nullable="false"/>
            </column>
        </createTable>
    </changeSet>


    <changeSet author="dwatkins" id="20160225-99-2">
        <createTable tableName="trait_usage">
            <column name="entity_kind" type="varchar(128)">
                <constraints nullable="false"/>
            </column>
            <column name="entity_id" type="BIGINT">
                <constraints nullable="false"/>
            </column>
            <column name="relationship" type="varchar(32)">
                <constraints nullable="false"/>
            </column>
            <column name="trait_id" type="BIGINT">
                <constraints primaryKeyName="trait_pkey"/>
            </column>
        </createTable>
    </changeSet>

    <changeSet author="dwatkins" id="20160228-99-1">
        <addColumn tableName="trait">
            <column name="application_declarable"
                    type="boolean"
                    defaultValueBoolean="false">
                <constraints nullable="false"/>
            </column>
        </addColumn>
=======
               id="20160302-102-1">
        <dropDefaultValue tableName="application"
                          columnName="updated_at"/>
    </changeSet>

    <changeSet author="dwatkins"
               id="20160302-102-2">
        <dropDefaultValue tableName="organisational_unit"
                          columnName="updated_at"/>
>>>>>>> f656ca36
    </changeSet>

</databaseChangeLog><|MERGE_RESOLUTION|>--- conflicted
+++ resolved
@@ -887,7 +887,6 @@
     </changeSet>
 
     <changeSet author="dwatkins"
-<<<<<<< HEAD
                id="20160222-88-1">
         <addColumn tableName="capability">
             <column name="level_1" type="BIGINT">
@@ -951,7 +950,10 @@
                 <constraints nullable="false"/>
             </column>
         </addColumn>
-=======
+    </changeSet>
+
+
+    <changeSet author="dwatkins"
                id="20160302-102-1">
         <dropDefaultValue tableName="application"
                           columnName="updated_at"/>
@@ -961,7 +963,6 @@
                id="20160302-102-2">
         <dropDefaultValue tableName="organisational_unit"
                           columnName="updated_at"/>
->>>>>>> f656ca36
     </changeSet>
 
 </databaseChangeLog>