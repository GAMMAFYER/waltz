--- conflicted
+++ resolved
@@ -3044,7 +3044,6 @@
     </changeSet>
 
 
-<<<<<<< HEAD
     <!-- 701: lineage edit -->
     <changeSet author="dwatkins"
                id="20161012-701-1">
@@ -3094,13 +3093,14 @@
 
         <addPrimaryKey tableName="lineage_report_contributor"
                        columnNames="lineage_report_id, physical_flow_id"/>
-=======
+    </changeSet>
+
+
     <!-- 714: Drop Involvement.Kind -->
     <changeSet id="20161014-714-1"
                author="rovats">
         <dropColumn tableName="involvement"
                     columnName="kind"/>
->>>>>>> a8767bfa
     </changeSet>
 
 </databaseChangeLog>