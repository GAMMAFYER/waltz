--- conflicted
+++ resolved
@@ -3616,7 +3616,19 @@
     </changeSet>
 
 
-<<<<<<< HEAD
+    <!-- 1004 - Logical flow id column should be auto increment on MariaDb -->
+    <changeSet id="20161118-1004-1"
+               author="kamransaleem"
+               dbms="mysql">
+        <sql>
+            ALTER TABLE waltz.logical_flow
+            MODIFY COLUMN id BIGINT(20) AUTO_INCREMENT
+        </sql>
+    </changeSet>
+
+
+
+
     <!-- 1015 - is_external flag on actor  -->
     <changeSet id="20161118-1015-1"
                author="kamransaleem">
@@ -3630,18 +3642,4 @@
     </changeSet>
 
 
-=======
-    <!-- 1004 - Logical flow id column should be auto increment on MariaDb -->
-    <changeSet id="20161118-1004-1"
-               author="kamransaleem"
-               dbms="mysql">
-        <sql>
-            ALTER TABLE waltz.logical_flow
-            MODIFY COLUMN id BIGINT(20) AUTO_INCREMENT
-        </sql>
-    </changeSet>
-
-
-
->>>>>>> 8d9817c2
 </databaseChangeLog>