<?xml version="1.0" encoding="UTF-8" standalone="no"?>
<!--
  ~  This file is part of Waltz.
  ~
  ~     Waltz is free software: you can redistribute it and/or modify
  ~     it under the terms of the GNU General Public License as published by
  ~     the Free Software Foundation, either version 3 of the License, or
  ~     (at your option) any later version.
  ~
  ~     Waltz is distributed in the hope that it will be useful,
  ~     but WITHOUT ANY WARRANTY; without even the implied warranty of
  ~     MERCHANTABILITY or FITNESS FOR A PARTICULAR PURPOSE.  See the
  ~     GNU General Public License for more details.
  ~
  ~     You should have received a copy of the GNU General Public License
  ~     along with Waltz.  If not, see <http://www.gnu.org/licenses/>.
  -->

<databaseChangeLog xmlns:xsi="http://www.w3.org/2001/XMLSchema-instance"
                   xmlns="http://www.liquibase.org/xml/ns/dbchangelog"
                   xsi:schemaLocation="http://www.liquibase.org/xml/ns/dbchangelog http://www.liquibase.org/xml/ns/dbchangelog/dbchangelog-3.4.xsd">

    <property name="clob.type" value="clob" dbms="oracle"></property>
    <property name="clob.type" value="text" dbms="mssql"></property>
    <property name="clob.type" value="longtext" dbms="mysql"></property>

    <property name="now.value" value="current_timestamp" dbms="oracle"></property>
    <property name="now.value" value="getutcdate()" dbms="mssql"></property>
    <property name="now.value" value="now()" dbms="mysql"></property>

    <property name="today.value" value="current_date" dbms="oracle"></property>
    <property name="today.value" value="getutcdate()" dbms="mssql"></property>
    <property name="today.value" value="curdate" dbms="mysql"></property>

    <property name="long.type" value="NUMBER(18)" dbms="oracle"></property>
    <property name="long.type" value="BIGINT" dbms="mssql"></property>
    <property name="long.type" value="BIGINT" dbms="mysql"></property>

    <property name="int.type" value="NUMBER(9)" dbms="oracle"></property>
    <property name="int.type" value="int" dbms="mssql"></property>
    <property name="int.type" value="INTEGER" dbms="mysql"></property>

    <property name="longvarchar.type" value="nvarchar(4000)" dbms="mssql"></property>
    <property name="longvarchar.type" value="LONGVARCHAR" dbms="mysql"></property>

    <!-- TABLES -->
    <changeSet author="dwatkins" id="20151129-tbl-1">
        <createTable tableName="access_log">
            <column autoIncrement="true" name="id" type="SERIAL">
                <constraints primaryKey="true" primaryKeyName="access_log_pkey"/>
            </column>
            <column name="user_id" type="VARCHAR(128)">
                <constraints nullable="false"/>
            </column>
            <column name="state" type="VARCHAR(255)">
                <constraints nullable="false"/>
            </column>
            <column name="params" type="VARCHAR(1024)"/>
            <column defaultValueComputed="${now.value}" name="created_at" type="TIMESTAMP"/>
        </createTable>
    </changeSet>

    <changeSet author="dwatkins" id="20151129-tbl-2">
        <createTable tableName="app_capability">
            <column name="application_id" type="${long.type}">
                <constraints nullable="false"/>
            </column>
            <column name="capability_id" type="${long.type}">
                <constraints nullable="false"/>
            </column>
            <column defaultValueBoolean="false" name="is_primary" type="BOOLEAN">
                <constraints nullable="false"/>
            </column>
        </createTable>
    </changeSet>

    <changeSet author="dwatkins" id="20151129-tbl-3">
        <createTable tableName="application">
            <column autoIncrement="true" name="id" type="BIGSERIAL">
                <constraints primaryKey="true" primaryKeyName="application_pkey"/>
            </column>
            <column name="name" type="VARCHAR(255)"/>
            <column name="description" type="${longvarchar.type}"/>
            <column name="asset_code" type="VARCHAR(255)"/>
            <column defaultValueComputed="${now.value}" name="created_at" type="TIMESTAMP">
                <constraints nullable="false"/>
            </column>
            <column name="updated_at" type="TIMESTAMP">
                <constraints nullable="false"/>
            </column>
            <column name="organisational_unit_id" type="${long.type}">
                <constraints nullable="false"/>
            </column>
            <column defaultValue="IN_HOUSE" name="kind" type="VARCHAR(128)">
                <constraints nullable="false"/>
            </column>
            <column defaultValue="PRODUCTION" name="lifecycle_phase" type="VARCHAR(128)">
                <constraints nullable="false"/>
            </column>
            <column name="parent_asset_code" type="VARCHAR(255)"/>
        </createTable>
    </changeSet>

    <changeSet author="dwatkins" id="20151129-tbl-4">
        <createTable tableName="authoritative_source">
            <column autoIncrement="true" name="id" type="BIGSERIAL">
                <constraints primaryKey="true" primaryKeyName="authoritative_source_pkey"/>
            </column>
            <column name="parent_kind" type="VARCHAR(128)">
                <constraints nullable="false"/>
            </column>
            <column name="data_type" type="VARCHAR(128)">
                <constraints nullable="false"/>
            </column>
            <column name="parent_id" type="${long.type}">
                <constraints nullable="false"/>
            </column>
            <column name="application_id" type="${long.type}">
                <constraints nullable="false"/>
            </column>
            <column name="rating" type="VARCHAR(128)">
                <constraints nullable="false"/>
            </column>
        </createTable>
    </changeSet>

    <changeSet author="dwatkins" id="20151129-tbl-5">
        <createTable tableName="bookmark">
            <column autoIncrement="true" name="id" type="BIGSERIAL">
                <constraints primaryKey="true" primaryKeyName="bookmark_pkey"/>
            </column>
            <column name="title" type="VARCHAR(255)"/>
            <column name="description" type="VARCHAR(255)"/>
            <column name="kind" type="VARCHAR(255)"/>
            <column name="url" type="VARCHAR(255)"/>
            <column name="parent_kind" type="VARCHAR(255)"/>
            <column name="parent_id" type="${long.type}"/>
            <column name="created_at" type="TIMESTAMP">
                <constraints nullable="false"/>
            </column>
            <column name="updated_at" type="TIMESTAMP">
                <constraints nullable="false"/>
            </column>
            <column defaultValueBoolean="false" name="is_primary" type="BOOLEAN">
                <constraints nullable="false"/>
            </column>
        </createTable>
    </changeSet>

    <changeSet author="dwatkins" id="20151129-tbl-6">
        <createTable tableName="capability">
            <column name="id" type="${long.type}">
                <constraints nullable="false"/>
            </column>
            <column name="parent_id" type="${long.type}"/>
            <column name="name" type="VARCHAR(255)">
                <constraints nullable="false"/>
            </column>
            <column name="description" type="${longvarchar.type}">
                <constraints nullable="false"/>
            </column>
        </createTable>
    </changeSet>

    <changeSet author="dwatkins" id="20151129-tbl-7">
        <createTable tableName="change_log">
            <column autoIncrement="true" name="id" type="SERIAL">
                <constraints primaryKey="true" primaryKeyName="change_log_pkey"/>
            </column>
            <column name="parent_kind" type="VARCHAR(128)">
                <constraints nullable="false"/>
            </column>
            <column name="parent_id" type="${long.type}">
                <constraints nullable="false"/>
            </column>
            <column name="message" type="${longvarchar.type}">
                <constraints nullable="false"/>
            </column>
            <column name="user_id" type="VARCHAR(128)">
                <constraints nullable="false"/>
            </column>
            <column name="severity" type="VARCHAR(32)">
                <constraints nullable="false"/>
            </column>
            <column defaultValueComputed="${now.value}" name="created_at" type="TIMESTAMP">
                <constraints nullable="false"/>
            </column>
        </createTable>
    </changeSet>

    <changeSet author="dwatkins" id="20151129-tbl-8">
        <createTable tableName="data_flow">
            <column name="source_entity_kind" type="VARCHAR(128)">
                <constraints nullable="false"/>
            </column>
            <column name="source_entity_id" type="${long.type}">
                <constraints nullable="false"/>
            </column>
            <column name="target_entity_kind" type="VARCHAR(128)">
                <constraints nullable="false"/>
            </column>
            <column name="target_entity_id" type="${long.type}">
                <constraints nullable="false"/>
            </column>
            <column name="data_type" type="VARCHAR(128)">
                <constraints nullable="false"/>
            </column>
        </createTable>
    </changeSet>

    <changeSet author="dwatkins" id="20151129-tbl-9">
        <createTable tableName="data_type">
            <column name="code" type="VARCHAR(128)">
                <constraints nullable="false"/>
            </column>
            <column name="name" type="VARCHAR(256)">
                <constraints nullable="false"/>
            </column>
            <column name="description" type="${longvarchar.type}">
                <constraints nullable="false"/>
            </column>
        </createTable>
    </changeSet>

    <changeSet author="dwatkins" id="20151129-tbl-10">
        <createTable tableName="involvement">
            <column name="entity_kind" type="VARCHAR(128)">
                <constraints nullable="false"/>
            </column>
            <column name="entity_id" type="${long.type}">
                <constraints nullable="false"/>
            </column>
            <column name="kind" type="VARCHAR(128)">
                <constraints nullable="false"/>
            </column>
            <column name="employee_id" type="VARCHAR(128)">
                <constraints nullable="false"/>
            </column>
        </createTable>
    </changeSet>

    <changeSet author="dwatkins" id="20151129-tbl-11">
        <createTable tableName="organisational_unit">
            <column name="id" type="${long.type}">
                <constraints nullable="false"/>
            </column>
            <column name="name" type="VARCHAR(255)"/>
            <column name="description" type="${longvarchar.type}"/>
            <column name="kind" type="VARCHAR(255)"/>
            <column name="parent_id" type="${long.type}"/>
            <column defaultValueComputed="${now.value}" name="created_at" type="TIMESTAMP">
                <constraints nullable="false"/>
            </column>
            <column name="updated_at" type="TIMESTAMP">
                <constraints nullable="false"/>
            </column>
        </createTable>
    </changeSet>

    <changeSet author="dwatkins" id="20151129-tbl-12">
        <createTable tableName="person">
            <column autoIncrement="true" name="id" type="BIGSERIAL">
                <constraints primaryKey="true" primaryKeyName="person_pkey"/>
            </column>
            <column name="employee_id" type="VARCHAR(128)"/>
            <column name="display_name" type="VARCHAR(255)"/>
            <column name="email" type="VARCHAR(255)"/>
            <column name="user_principal_name" type="VARCHAR(255)"/>
            <column name="department_name" type="VARCHAR(255)"/>
            <column name="kind" type="VARCHAR(255)"/>
            <column name="manager_employee_id" type="VARCHAR(128)"/>
            <column name="title" type="VARCHAR(255)"/>
            <column name="office_phone" type="VARCHAR(128)"/>
            <column name="mobile_phone" type="VARCHAR(128)"/>
        </createTable>
    </changeSet>

    <changeSet author="dwatkins" id="20151129-tbl-13">
        <createTable tableName="person_hierarchy">
            <column name="manager_id" type="VARCHAR(128)">
                <constraints nullable="false"/>
            </column>
            <column name="employee_id" type="VARCHAR(128)">
                <constraints nullable="false"/>
            </column>
            <column defaultValueNumeric="99" name="level" type="${int.type}">
                <constraints nullable="false"/>
            </column>
        </createTable>
    </changeSet>

    <changeSet author="dwatkins" id="20151129-tbl-14">
        <createTable tableName="perspective">
            <column defaultValue="BUSINESS" name="code" type="VARCHAR(32)">
                <constraints nullable="false"/>
            </column>
            <column name="name" type="VARCHAR(128)">
                <constraints nullable="false"/>
            </column>
            <column name="description" type="${longvarchar.type}">
                <constraints nullable="false"/>
            </column>
        </createTable>
    </changeSet>

    <changeSet author="dwatkins" id="20151129-tbl-15">
        <createTable tableName="perspective_measurable">
            <column defaultValue="" name="code" type="VARCHAR(32)">
                <constraints nullable="false"/>
            </column>
            <column name="perspective_code" type="VARCHAR(32)">
                <constraints nullable="false"/>
            </column>
            <column name="name" type="VARCHAR(128)">
                <constraints nullable="false"/>
            </column>
            <column name="description" type="${longvarchar.type}">
                <constraints nullable="false"/>
            </column>
        </createTable>
    </changeSet>

    <changeSet author="dwatkins" id="20151129-tbl-16">
        <createTable tableName="perspective_rating">
            <column name="measure_code" type="VARCHAR(32)">
                <constraints nullable="false"/>
            </column>
            <column defaultValue="Z" name="rating" type="CHAR(1)">
                <constraints nullable="false"/>
            </column>
            <column defaultValue="APPLICATION" name="parent_kind" type="VARCHAR(128)">
                <constraints nullable="false"/>
            </column>
            <column name="parent_id" type="${long.type}">
                <constraints nullable="false"/>
            </column>
            <column name="capability_id" type="${long.type}"/>
            <column defaultValue="BUSINESS" name="perspective_code" type="VARCHAR(32)">
                <constraints nullable="false"/>
            </column>
        </createTable>
    </changeSet>

    <changeSet author="dwatkins" id="20151129-tbl-17">
        <createTable tableName="server_information">
            <column autoIncrement="true" name="id" type="SERIAL">
                <constraints primaryKey="true" primaryKeyName="server_information_pkey"/>
            </column>
            <column name="hostname" type="VARCHAR(256)">
                <constraints nullable="false"/>
            </column>
            <column defaultValue="UNKNOWN" name="operating_system" type="VARCHAR(128)">
                <constraints nullable="false"/>
            </column>
            <column defaultValue="DEV" name="environment" type="VARCHAR(128)">
                <constraints nullable="false"/>
            </column>
            <column name="location" type="VARCHAR(128)"/>
            <column name="asset_code" type="VARCHAR(128)">
                <constraints nullable="false"/>
            </column>
        </createTable>
    </changeSet>

    <changeSet author="dwatkins" id="20151129-tbl-18">
        <createTable tableName="software_directory">
            <column autoIncrement="true" name="id" type="SERIAL">
                <constraints primaryKey="true" primaryKeyName="software_directory_pkey"/>
            </column>
            <column name="vendor" type="VARCHAR(255)">
                <constraints nullable="false"/>
            </column>
            <column name="name" type="VARCHAR(255)">
                <constraints nullable="false"/>
            </column>
            <column name="version" type="VARCHAR(128)">
                <constraints nullable="false"/>
            </column>
            <column defaultValue="HOLD" name="adoption_status" type="VARCHAR(64)">
                <constraints nullable="false"/>
            </column>
            <column defaultValueBoolean="false" name="notable" type="BOOLEAN"/>
            <column name="description" type="${longvarchar.type}"/>
        </createTable>
    </changeSet>

    <changeSet author="dwatkins" id="20151129-tbl-19">
        <createTable tableName="user">
            <column name="user_name" type="VARCHAR(255)">
                <constraints nullable="false"/>
            </column>
            <column name="password" type="VARCHAR(255)">
                <constraints nullable="false"/>
            </column>
        </createTable>
    </changeSet>

    <changeSet author="dwatkins" id="20151129-tbl-20">
        <createTable tableName="user_role">
            <column name="user_name" type="VARCHAR(255)">
                <constraints nullable="false"/>
            </column>
            <column name="role" type="VARCHAR(255)">
                <constraints nullable="false"/>
            </column>
        </createTable>
    </changeSet>

    <changeSet author="dwatkins" id="20151130-tbl-1">
        <createTable tableName="application_alias">
            <column name="application_id" type="${long.type}">
                <constraints nullable="false"/>
            </column>
            <column name="alias" type="VARCHAR(255)">
                <constraints nullable="false"/>
            </column>
        </createTable>
    </changeSet>

    <changeSet author="dwatkins" id="20151130-tbl-2">
        <createTable tableName="application_tag">
            <column name="application_id" type="${long.type}">
                <constraints nullable="false"/>
            </column>
            <column name="tag" type="VARCHAR(255)">
                <constraints nullable="false"/>
            </column>
        </createTable>
    </changeSet>


    <!-- PRIMARY KEYS -->
    <changeSet author="dwatkins" id="20151129-pk-21">
        <addPrimaryKey columnNames="application_id, capability_id" constraintName="app_capability_pkey" tableName="app_capability"/>
    </changeSet>

    <changeSet author="dwatkins" id="20151129-pk-22">
        <addPrimaryKey columnNames="id" constraintName="capability_pkey" tableName="capability"/>
    </changeSet>

    <changeSet author="dwatkins" id="20151129-pk-23">
        <addPrimaryKey columnNames="source_entity_kind, source_entity_id, target_entity_id, target_entity_kind, data_type" constraintName="data_flow_pkey" tableName="data_flow"/>
    </changeSet>

    <changeSet author="dwatkins " id="20151129-pk-24">
        <addPrimaryKey columnNames="code" constraintName="data_type_pkey" tableName="data_type"/>
    </changeSet>

    <changeSet author="dwatkins" id="20151129-pk-25">
        <addPrimaryKey columnNames="id" constraintName="organisational_unit_pkey" tableName="organisational_unit"/>
    </changeSet>

    <changeSet author="dwatkins" id="20151129-pk-26">
        <addPrimaryKey columnNames="code" constraintName="perspective_measure_pkey" tableName="perspective_measurable"/>
    </changeSet>

    <changeSet author="dwatkins" id="20151129-pk-27">
        <addPrimaryKey columnNames="code" constraintName="perspective_pkey" tableName="perspective"/>
    </changeSet>

    <changeSet author="dwatkins" id="20151129-pk-28">
        <addPrimaryKey columnNames="manager_id, employee_id" constraintName="reportee_pkey" tableName="person_hierarchy"/>
    </changeSet>

    <changeSet author="dwatkins" id="20151129-pk-29">
        <addPrimaryKey columnNames="user_name" constraintName="user_pkey" tableName="user"/>
    </changeSet>

    <changeSet author="dwatkins" id="20151130-pk-1">
        <addPrimaryKey columnNames="application_id, alias" constraintName="application_alias_pkey" tableName="application_alias"/>
    </changeSet>

    <changeSet author="dwatkins" id="20151130-pk-2">
        <addPrimaryKey columnNames="application_id, tag" constraintName="application_tag_pkey" tableName="application_tag"/>
    </changeSet>


    <!-- UNIQUE CONSTRAINTS -->
    <changeSet author="dwatkins" id="20151129-uc-30">
        <addUniqueConstraint columnNames="employee_id" constraintName="unique_employee_id" tableName="person"/>
    </changeSet>


    <!-- INDEXES -->
    <changeSet author="dwatkins" id="20151129-idx-31">
        <createIndex indexName="fki_authoritative_source_application_id_fkey" tableName="authoritative_source">
            <column name="application_id"/>
        </createIndex>
    </changeSet>
    <changeSet author="dwatkins" id="20151129-idx-35">
        <createIndex indexName="unique_name" tableName="application" unique="true">
            <column name="name"/>
        </createIndex>
    </changeSet>


    <!-- FOREIGN KEYS -->
    <changeSet author="dwatkins" id="20151129-fk-36">
        <addForeignKeyConstraint baseColumnNames="organisational_unit_id"
                                 baseTableName="application"
                                 constraintName="application_organisational_unit_id_fkey"
                                 deferrable="false"
                                 initiallyDeferred="false"
                                 onUpdate="CASCADE"
                                 referencedColumnNames="id"
                                 referencedTableName="organisational_unit"/>
    </changeSet>
    <changeSet author="dwatkins" id="20151129-fk-37">
        <addForeignKeyConstraint baseColumnNames="application_id"
                                 baseTableName="authoritative_source"
                                 constraintName="authoritative_source_application_id_fkey"
                                 deferrable="false" initiallyDeferred="false"
                                 onDelete="NO ACTION"
                                 onUpdate="NO ACTION"
                                 referencedColumnNames="id"
                                 referencedTableName="application"/>
    </changeSet>


    <!-- REF DATA -->
    <changeSet id="20151129-rd-1" author="dwatkins">
        <insert tableName="user">
            <column name="user_name" value="admin"/>
            <column name="password" value="$2a$10$jN2VHmBjjKeb8fqDwZbvxecv8xGkVqOghAjUF68Xp0o2hHFhFHxou"/>
        </insert>
        <insert tableName="user_role">
            <column name="user_name" value="admin"/>
            <column name="role" value="ADMIN"/>
        </insert>
    </changeSet>

    <changeSet id="20151129-rd-2" author="dwatkins">
        <insert tableName="perspective">
            <column name="code" value="BUSINESS"></column>
            <column name="name" value="Business"></column>
            <column name="description" value="Business Perspective"></column>
        </insert>
        <insert tableName="perspective_measurable">
            <column name="code" value="FIC"></column>
            <column name="perspective_code" value="BUSINESS"></column>
            <column name="name" value="FIC"></column>
            <column name="description" value="Fixed Income"></column>
        </insert>
        <insert tableName="perspective_measurable">
            <column name="code" value="RATES"></column>
            <column name="perspective_code" value="BUSINESS"></column>
            <column name="name" value="Rates"></column>
            <column name="description" value="Rates and Currencies"></column>
        </insert>
        <insert tableName="perspective_measurable">
            <column name="code" value="EQ"></column>
            <column name="perspective_code" value="BUSINESS"></column>
            <column name="name" value="Equities"></column>
            <column name="description" value="Equities"></column>
        </insert>
    </changeSet>


    <!-- AMMENDMENTS -->

    <changeSet author="dwatkins" id="20151130-mod-1">
        <dropNotNullConstraint columnDataType="VARCHAR(128)"
                               columnName="manager_employee_id"
                               tableName="person"/>
    </changeSet>

    <changeSet author="dwatkins" id="20151130-mod-2">
        <dropNotNullConstraint columnDataType="VARCHAR(128)"
                               columnName="mobile_phone"
                               tableName="person"/>
        <dropNotNullConstraint columnDataType="VARCHAR(128)"
                               columnName="office_phone"
                               tableName="person"/>
        <dropNotNullConstraint columnDataType="VARCHAR(255)"
                               columnName="title"
                               tableName="person"/>
    </changeSet>

    <changeSet author="dwatkins" id="20151130-mod-3" dbms="mysql">
        <sql> CREATE FULLTEXT INDEX people_content_ft_idx ON person (display_name, user_principal_name, title) </sql>
    </changeSet>

    <changeSet author="dwatkins" id="20151130-mod-4" dbms="mysql">
        <sql> CREATE FULLTEXT INDEX application_content_ft_idx ON application (name, description, asset_code, parent_asset_code) </sql>
    </changeSet>

    <changeSet author="dwatkins" id="20151130-mod-5" dbms="mysql">
        <sql> CREATE FULLTEXT INDEX capability_content_ft_idx ON capability (name, description) </sql>
    </changeSet>

    <changeSet author="dwatkins" id="20151130-mod-6" dbms="mysql">
        <sql> CREATE FULLTEXT INDEX organisational_unit_content_ft_idx ON organisational_unit (name, description) </sql>
    </changeSet>

    <!-- Additional Server Fields #120 -->
    <changeSet author="dwatkins" id="20151212-mod-1">
        <addColumn tableName="server_information">
            <column name="operating_system_version" type="varchar(128)"/>
            <column name="country" type="varchar(128)"/>
            <column name="is_virtual" type="boolean"/>
        </addColumn>
    </changeSet>

    <!-- End User Apps #125 -->
    <changeSet author="dwatkins" id="20151214-tbl-1">
        <createTable tableName="end_user_application">
            <column name="id" type="${long.type}">
                <constraints nullable="false"/>
            </column>
            <column name="name" type="varchar(255)">
                <constraints nullable="false"/>
            </column>
            <column name="description" type="${longvarchar.type}">
                <constraints nullable="false"/>
            </column>
            <column defaultValue="MS_EXCEL" name="kind" type="varchar(128)">
                <constraints nullable="false"/>
            </column>
            <column defaultValue="PRODUCTION" name="lifecycle_phase" type="varchar(128)">
                <constraints nullable="false"/>
            </column>
            <column defaultValue="MEDIUM" name="risk_rating" type="varchar(128)">
                <constraints nullable="false"/>
            </column>
            <column name="organisational_unit_id" type="${long.type}">
                <constraints nullable="false"/>
            </column>
        </createTable>

        <addForeignKeyConstraint baseColumnNames="organisational_unit_id"
                                 baseTableName="end_user_application"
                                 constraintName="end_user_application_organisational_unit_id_fkey"
                                 deferrable="false"
                                 initiallyDeferred="false"
                                 onUpdate="CASCADE"
                                 referencedColumnNames="id"
                                 referencedTableName="organisational_unit"/>

    </changeSet>

    <changeSet author="dwatkins" id="20151217-tbl-1">
        <createTable tableName="asset_cost">
            <column name="asset_code" type="varchar(255)">
                <constraints nullable="false"/>
            </column>
            <column name="year" type="INTEGER">
                <constraints nullable="false"/>
            </column>
            <column name="kind" type="varchar(128)">
                <constraints nullable="false"/>
            </column>
            <column name="amount" type="DECIMAL(10,2)">
                <constraints nullable="false"/>
            </column>
            <column name="currency" type="char(3)">
                <constraints nullable="false"/>
            </column>
        </createTable>

    </changeSet>

    <changeSet author="dwatkins" id="20151226-mod-1">
        <addColumn tableName="capability">
            <column name="level" type="${int.type}" defaultValueNumeric="1">
                <constraints nullable="false"/>
            </column>
        </addColumn>
    </changeSet>


    <changeSet author="dwatkins" id="20151230-mod-1">
        <createIndex indexName="idx_asset_code"
                     tableName="application"
                     unique="false">
            <column name="asset_code" type="varchar(255)"/>
        </createIndex>
    </changeSet>

    <changeSet author="dwatkins" id="20160104-tbl-1">
        <createTable tableName="svg_diagram">
            <column autoIncrement="true" name="id" type="BIGSERIAL">
                <constraints primaryKey="true" primaryKeyName="svg_diagram_pkey"/>
            </column>
            <column name="name" type="varchar(255)">
                <constraints nullable="false"/>
            </column>
            <column name="kind" type="varchar(128)">
                <constraints nullable="false"/>
            </column>
            <column name="priority" type="INTEGER">
                <constraints nullable="false"/>
            </column>
            <column name="description" type="${clob.type}">
                <constraints nullable="false"/>
            </column>
            <column name="svg" type="${clob.type}">
                <constraints nullable="false"/>
            </column>
            <column name="key_property" type="varchar(64)">
                <constraints nullable="false"/>
            </column>
            <column name="product" type="varchar(64)">
                <constraints nullable="false"/>
            </column>
        </createTable>
    </changeSet>


    <changeSet author="dwatkins" id="20160105-tbl-1">
        <modifyDataType tableName="svg_diagram"
                        columnName="svg"
                        newDataType="${clob.type}"/>
    </changeSet>


    <changeSet author="dwatkins" id="20160106-idx-1">
        <createIndex indexName="idx_organisational_unit_id"
                     tableName="application"
                     unique="false">
            <column name="organisational_unit_id" type="${long.type}"/>
        </createIndex>
    </changeSet>

    <!-- 146 -->
    <changeSet author="dwatkins" id="20160106-idx-2">
        <createIndex indexName="idx_capability_id"
                     tableName="app_capability"
                     unique="false">
            <column name="capability_id" type="${long.type}"/>
        </createIndex>
        <createIndex indexName="idx_application_id"
                     tableName="app_capability"
                     unique="false">
            <column name="application_id" type="${long.type}"/>
        </createIndex>
    </changeSet>

    <!-- 146 -->
    <changeSet author="dwatkins" id="20160106-idx-3">
        <createIndex indexName="idx_asset_code"
                     tableName="server_information"
                     unique="false">
            <column name="asset_code" type="VARCHAR(128)"/>
        </createIndex>
    </changeSet>

    <!-- issue: 1 -->
    <changeSet author="dwatkins" id="20160122-issue-1">
        <addColumn tableName="application">
            <column defaultValue="Z" name="overall_rating" type="CHAR(1)">
                <constraints nullable="false"/>
            </column>
        </addColumn>
    </changeSet>


    <!-- issue: 42 -->
    <changeSet author="dwatkins" id="20160205-tbl-1">
        <createTable tableName="static_panel">
            <column autoIncrement="true" name="id" type="BIGSERIAL">
                <constraints primaryKey="true" primaryKeyName="static_panel_pkey"/>
            </column>
            <column name="group" type="varchar(128)">
                <constraints nullable="false"/>
            </column>
            <column name="title" type="varchar(255)">
                <constraints nullable="false"/>
            </column>
            <column name="icon" type="varchar(64)" defaultValue="info">
                <constraints nullable="false"/>
            </column>
            <column name="priority" type="INTEGER">
                <constraints nullable="false"/>
            </column>
            <column name="width" type="INTEGER" defaultValueNumeric="12">
                <constraints nullable="false"/>
            </column>
            <column name="kind" type="varchar(64)" defaultValue="HTML">
                <constraints nullable="false"/>
            </column>
            <column name="content" type="${clob.type}">
                <constraints nullable="false"/>
            </column>
        </createTable>
    </changeSet>


    <!-- issue: 43 -->
    <changeSet author="dwatkins" id="20160206-43-1">
        <createTable tableName="application_group">
            <column autoIncrement="true" name="id" type="BIGSERIAL">
                <constraints primaryKey="true" primaryKeyName="application_group_pkey"/>
            </column>
            <column name="name" type="varchar(255)">
                <constraints nullable="false"/>
            </column>
            <column name="kind" type="varchar(64)" defaultValue="PUBLIC">
                <constraints nullable="false"/>
            </column>
            <column name="description" type="${clob.type}">
                <constraints nullable="false"/>
            </column>
        </createTable>
    </changeSet>

    <changeSet author="dwatkins" id="20160206-43-2">
        <createTable tableName="application_group_entry">
            <column name="group_id" type="${long.type}">
                <constraints nullable="false"/>
            </column>
            <column name="application_id" type="${long.type}">
                <constraints nullable="false"/>
            </column>
        </createTable>
    </changeSet>

    <changeSet author="dwatkins" id="20160206-43-3">
        <createTable tableName="application_group_member">
            <column name="group_id" type="${long.type}">
                <constraints nullable="false"/>
            </column>
            <column name="user_id" type="varchar(128)">
                <constraints nullable="false"/>
            </column>
            <column name="role" type="varchar(64)" defaultValue="VIEWER">
                <constraints nullable="false"/>
            </column>
        </createTable>
    </changeSet>


    <changeSet author="dwatkins"
               id="20160212-43-3">
        <addPrimaryKey columnNames="group_id, application_id"
                       constraintName="application_group_entry_pkey"
                       tableName="application_group_entry"/>
    </changeSet>


    <changeSet author="dwatkins"
               id="20160213-43-1">
        <addPrimaryKey columnNames="group_id, user_id"
                       constraintName="application_group_member_pkey"
                       tableName="application_group_member"/>
    </changeSet>

    <changeSet author="dwatkins"
               id="20160214-43-1">
        <addForeignKeyConstraint baseColumnNames="group_id"
                                 baseTableName="application_group_member"
                                 constraintName="application_group_member_group_id_fkey"
                                 onDelete="CASCADE"
                                 referencedColumnNames="id"
                                 referencedTableName="application_group"/>

        <addForeignKeyConstraint baseColumnNames="group_id"
                                 baseTableName="application_group_entry"
                                 constraintName="application_group_entry_group_id_fkey"
                                 onDelete="CASCADE"
                                 referencedColumnNames="id"
                                 referencedTableName="application_group"/>

    </changeSet>


    <changeSet author="dwatkins"
               id="20160215-68-1">
        <addColumn tableName="application">
            <column name="provenance" type="varchar(64)" defaultValue="waltz">
                <constraints nullable="false"/>
            </column>
        </addColumn>
        <addColumn tableName="asset_cost">
            <column name="provenance" type="varchar(64)" defaultValue="waltz">
                <constraints nullable="false"/>
            </column>
        </addColumn>
        <addColumn tableName="authoritative_source">
            <column name="provenance" type="varchar(64)" defaultValue="waltz">
                <constraints nullable="false"/>
            </column>
        </addColumn>
        <addColumn tableName="bookmark">
            <column name="provenance" type="varchar(64)" defaultValue="waltz">
                <constraints nullable="false"/>
            </column>
        </addColumn>
        <addColumn tableName="end_user_application">
            <column name="provenance" type="varchar(64)" defaultValue="waltz">
                <constraints nullable="false"/>
            </column>
        </addColumn>
        <addColumn tableName="data_flow">
            <column name="provenance" type="varchar(64)" defaultValue="waltz">
                <constraints nullable="false"/>
            </column>
        </addColumn>
        <addColumn tableName="involvement">
            <column name="provenance" type="varchar(64)" defaultValue="waltz">
                <constraints nullable="false"/>
            </column>
        </addColumn>
        <addColumn tableName="server_information">
            <column name="provenance" type="varchar(64)" defaultValue="waltz">
                <constraints nullable="false"/>
            </column>
        </addColumn>
    </changeSet>

    <changeSet author="dwatkins"
               id="20160222-88-1">
        <addColumn tableName="capability">
            <column name="level_1" type="${long.type}">
                <constraints nullable="true"/>
            </column>
            <column name="level_2" type="${long.type}">
                <constraints nullable="true"/>
            </column>
            <column name="level_3" type="${long.type}">
                <constraints nullable="true"/>
            </column>
            <column name="level_4" type="${long.type}">
                <constraints nullable="true"/>
            </column>
            <column name="level_5" type="${long.type}">
                <constraints nullable="true"/>
            </column>
        </addColumn>
    </changeSet>

    <changeSet author="dwatkins" id="20160225-99-1">
        <createTable tableName="trait">
            <column autoIncrement="true" name="id" type="BIGSERIAL">
                <constraints primaryKey="true" primaryKeyName="trait_pkey"/>
            </column>
            <column name="name" type="varchar(128)">
                <constraints nullable="false"/>
            </column>
            <column name="description" type="varchar(255)" defaultValue="n/a">
                <constraints nullable="false"/>
            </column>
            <column name="icon" type="varchar(64)" defaultValue="circle">
                <constraints nullable="false"/>
            </column>
        </createTable>
    </changeSet>


    <changeSet author="dwatkins" id="20160225-99-2">
        <createTable tableName="trait_usage">
            <column name="entity_kind" type="varchar(128)">
                <constraints nullable="false"/>
            </column>
            <column name="entity_id" type="${long.type}">
                <constraints nullable="false"/>
            </column>
            <column name="relationship" type="varchar(32)">
                <constraints nullable="false"/>
            </column>
            <column name="trait_id" type="${long.type}">
                <constraints primaryKeyName="trait_usage_pkey"/>
            </column>
        </createTable>
    </changeSet>

    <changeSet author="dwatkins" id="20160228-99-1">
        <addColumn tableName="trait">
            <column name="application_declarable"
                    type="boolean"
                    defaultValueBoolean="false">
                <constraints nullable="false"/>
            </column>
        </addColumn>
    </changeSet>


    <changeSet author="dwatkins"
               id="20160302-102-1">
        <dropDefaultValue tableName="application"
                          columnName="updated_at"/>
    </changeSet>

    <changeSet author="dwatkins"
               id="20160302-102-2">
        <dropDefaultValue tableName="organisational_unit"
                          columnName="updated_at"/>
    </changeSet>


    <changeSet author="dwatkins"
               dbms="mssql"
               id="20160317-105-1">
        <sql>
            CREATE FULLTEXT CATALOG WaltzFTS
            WITH ACCENT_SENSITIVITY = OFF;
        </sql>
    </changeSet>

    <changeSet author="dwatkins"
               dbms="mssql"
               id="20160317-105-2">
        <sql>
            CREATE FULLTEXT INDEX ON application
            (name, description, asset_code)
            KEY INDEX application_pkey
            ON WaltzFTS
            WITH STOPLIST = SYSTEM;
        </sql>
    </changeSet>

    <changeSet author="dwatkins"
               dbms="mssql"
               id="20160317-105-3">
        <sql>
            CREATE FULLTEXT INDEX ON capability
            (name, description)
            KEY INDEX capability_pkey
            ON WaltzFTS
            WITH STOPLIST = SYSTEM;
        </sql>
    </changeSet>


    <changeSet author="dwatkins"
               dbms="mssql"
               id="20160317-105-4">
        <sql>
            CREATE FULLTEXT INDEX ON person
            (display_name, title, email, user_principal_name, department_name)
            KEY INDEX person_pkey
            ON WaltzFTS
            WITH STOPLIST = SYSTEM;
        </sql>
    </changeSet>


    <changeSet author="dwatkins"
               dbms="mssql"
               id="20160317-105-5">
        <sql>
            CREATE FULLTEXT INDEX ON organisational_unit
            (name, description)
            KEY INDEX organisational_unit_pkey
            ON WaltzFTS
            WITH STOPLIST = SYSTEM;
        </sql>
    </changeSet>


    <!-- 120:SSO -->
    <changeSet author="dwatkins"
               id="20160330-120-1">
        <addForeignKeyConstraint baseColumnNames="user_name"
                                 baseTableName="user_role"
                                 constraintName="user_role_user_name_fkey"
                                 onDelete="CASCADE"
                                 referencedColumnNames="user_name"
                                 referencedTableName="user"/>
    </changeSet>


    <changeSet author="dwatkins" id="20160330-120-2">
        <createTable tableName="settings">
            <column name="name"
                    type="varchar(128)">
                <constraints nullable="false"/>
            </column>
            <column name="value"
                    type="varchar(255)">
                <constraints nullable="true"/>
            </column>
            <column name="restricted"
                    type="BOOLEAN"
                    defaultValueBoolean="false">
                <constraints nullable="false"/>
            </column>
        </createTable>
    </changeSet>

    <changeSet author="dwatkins" id="20160401-120-3">
        <insert tableName="settings">
            <column name="name" value="web.authentication"/>
            <column name="value" value="waltz"/>
            <column name="restricted" valueBoolean="false"/>
        </insert>
    </changeSet>

    <changeSet author="dwatkins" id="20160401-120-4">
        <insert tableName="settings">
            <column name="name" value="server.authentication.filter"/>
            <column name="value" value="com.khartec.waltz.web.endpoints.auth.JWTAuthenticationFilter"/>
            <column name="restricted" valueBoolean="false"/>
        </insert>
    </changeSet>

    <changeSet author="dwatkins" id="20160402-120-5">
        <addPrimaryKey columnNames="name"
                       constraintName="settings_pkey"
                       tableName="settings"/>
    </changeSet>

    <changeSet author="dwatkins" id="20160402-120-6">
        <insert tableName="settings">
            <column name="name" value="web.devext.enabled"/>
            <column name="value" value="false"/>
            <column name="restricted" valueBoolean="false"/>
        </insert>
    </changeSet>


    <!-- 128:Emp View Performance -->
    <changeSet author="dwatkins" id="20160408-128-1">
        <createIndex indexName="idx_involvement_entity_emp" tableName="involvement">
            <column name="entity_kind"/>
            <column name="entity_id"/>
            <column name="employee_id"/>
        </createIndex>
    </changeSet>


    <!-- 124:Adding org unit ref to person record -->
    <changeSet author="dwatkins" id="20160410-124-1">
        <addColumn tableName="person">
            <column name="organisational_unit_id"
                    type="${long.type}">
                <constraints nullable="true"/>
            </column>
        </addColumn>
    </changeSet>



    <!-- 131: Software Catalog / Package -->
    <changeSet author="dwatkins" id="20160411-131-1">
        <dropTable tableName="software_directory"/>
    </changeSet>

    <changeSet author="dwatkins" id="20160411-131-2">
        <createTable tableName="software_package">
            <column autoIncrement="true"
                    name="id"
                    type="BIGSERIAL">
                <constraints primaryKey="true"
                             primaryKeyName="software_package_pkey"/>
            </column>
            <column name="vendor"
                    type="VARCHAR(255)">
                <constraints nullable="false"/>
            </column>
            <column name="name"
                    type="VARCHAR(255)">
                <constraints nullable="false"/>
            </column>
            <column name="version"
                    type="VARCHAR(128)">
                <constraints nullable="false"/>
            </column>
            <column defaultValue="HOLD"
                    name="maturity_status"
                    type="VARCHAR(64)">
                <constraints nullable="false"/>
            </column>
            <column defaultValueBoolean="false"
                    name="notable"
                    type="BOOLEAN"/>
            <column name="description"
                    type="${longvarchar.type}">
                <constraints nullable="true"/>
            </column>
            <column name="external_id"
                    type="varchar(64)"
                    defaultValue="waltz">
                <constraints nullable="true"/>
            </column>
            <column name="provenance"
                    type="varchar(64)"
                    defaultValue="waltz">
                <constraints nullable="false"/>
            </column>

        </createTable>
    </changeSet>

    <changeSet author="dwatkins" id="20160411-131-3">
        <createTable tableName="software_usage">
            <column name="application_id" type="${long.type}">
                <constraints nullable="false"/>
            </column>
            <column name="software_package_id" type="${long.type}">
                <constraints nullable="false"/>
            </column>
            <column name="provenance"
                    type="varchar(64)"
                    defaultValue="waltz">
                <constraints nullable="false"/>
            </column>
        </createTable>
    </changeSet>

    <changeSet author="dwatkins" id="20160414-131-4">
        <insert tableName="settings">
            <column name="name" value="feature.software-catalog.enabled"/>
            <column name="value" value="true"/>
            <column name="restricted" valueBoolean="false"/>
        </insert>
    </changeSet>


    <!-- 134 Database -->

    <changeSet author="dwatkins"
               id="20160421-134-1">

        <createTable tableName="database">
            <column autoIncrement="true"
                    name="id"
                    type="BIGSERIAL">
                <constraints primaryKey="true"
                             primaryKeyName="database_usage_pkey"/>
            </column>

            <column name="database_name"
                    type="varchar(128)"
                    defaultValue="waltz">
                <constraints nullable="false"/>
            </column>
            <column name="instance_name"
                    type="varchar(128)"
                    defaultValue="waltz">
                <constraints nullable="false"/>
            </column>

            <column name="environment"
                    type="varchar(64)"
                    defaultValue="waltz">
                <constraints nullable="false"/>
            </column>


            <column name="dbms_vendor"
                    type="VARCHAR(255)">
                <constraints nullable="false"/>
            </column>
            <column name="dbms_name"
                    type="VARCHAR(255)">
                <constraints nullable="false"/>
            </column>
            <column name="dbms_version"
                    type="VARCHAR(128)">n
                <constraints nullable="false"/>
            </column>

            <column name="external_id"
                    type="varchar(64)"
                    defaultValue="waltz">
                <constraints nullable="true"/>
            </column>

            <column name="provenance"
                    type="varchar(64)"
                    defaultValue="waltz">
                <constraints nullable="false"/>
            </column>


        </createTable>
    </changeSet>


    <changeSet author="dwatkins"
               id="20160421-134-2">

        <createTable tableName="entity_relationship">
            <column name="kind_a"
                    type="varchar(128)">
                <constraints nullable="false"/>
            </column>
            <column name="id_a"
                    type="${long.type}">
                <constraints nullable="false"/>
            </column>
            <column name="kind_b"
                    type="varchar(128)">
                <constraints nullable="false"/>
            </column>
            <column name="id_b"
                    type="${long.type}">
                <constraints nullable="false"/>
            </column>
            <column name="relationship"
                    type="varchar(128)">
                <constraints nullable="false"/>
            </column>
            <column name="provenance"
                    type="varchar(64)"
                    defaultValue="waltz">
                <constraints nullable="false"/>
            </column>
        </createTable>

        <addPrimaryKey columnNames="kind_a, id_a, kind_b, id_b, relationship"
                       constraintName="entity_relationship_pkey"
                       tableName="entity_relationship"/>

    </changeSet>

    <!-- 152:Creation of Source Data Ratings -->
    <changeSet author="dwatkins" id="20160518-152-1">
        <createTable tableName="source_data_rating">
            <column name="source_name"
                    type="VARCHAR(128)">
                <constraints nullable="false"/>
            </column>
            <column name="entity_kind"
                    type="VARCHAR(128)">
                <constraints nullable="false"/>
            </column>
            <column defaultValue="Z"
                    name="authoritativeness"
                    type="CHAR(1)">
                <constraints nullable="false"/>
            </column>
            <column defaultValue="Z"
                    name="accuracy"
                    type="CHAR(1)">
                <constraints nullable="false"/>
            </column>
            <column defaultValue="Z"
                    name="completeness"
                    type="CHAR(1)">
                <constraints nullable="false"/>
            </column>
        </createTable>

        <addPrimaryKey columnNames="source_name, entity_kind"
                       constraintName="source_data_rating_pkey"
                       tableName="source_data_rating"/>
    </changeSet>



    <!-- 154:ChangeIntiative -->
    <changeSet author="dwatkins" id="20160520-154-1">
        <createTable tableName="change_initiative">
            <column name="id"
                    type="${long.type}">
                <constraints nullable="false"/>
            </column>
            <column name="parent_id"
                    type="${long.type}">
                <constraints nullable="true"/>
            </column>
            <column name="external_id"
                    type="varchar(128)">
                <constraints nullable="true"/>
            </column>
            <column name="name"
                    type="varchar(128)">
                <constraints nullable="false"/>
            </column>
            <column name="kind"
                    type="varchar(64)"
                    defaultValue="PROGRAMME">
                <constraints nullable="false"/>
            </column>
            <column name="lifecycle_phase"
                    type="varchar(64)"
                    defaultValue="DEVELOPMENT">
                <constraints nullable="false"/>
            </column>
            <column name="description"
                    type="${longvarchar.type}">
                <constraints nullable="true"/>
            </column>
            <column name="last_update"
                    type="DATE">
                <constraints nullable="true"/>
            </column>
            <column name="start_date"
                    type="DATE">
                <constraints nullable="false"/>
            </column>
            <column name="end_date"
                    type="DATE">
                <constraints nullable="false"/>
            </column>
            <column name="provenance"
                    type="varchar(64)"
                    defaultValue="waltz">
                <constraints nullable="false"/>
            </column>
        </createTable>

        <addPrimaryKey columnNames="id"
                       constraintName="change_initiative_pkey"
                       tableName="change_initiative"/>

    </changeSet>


    <changeSet author="dwatkins"
               id="20160520-154-2"
               dbms="mysql">
        <sql>
            CREATE FULLTEXT INDEX change_initiative_content_ft_idx ON change_initiative (name, description, external_id)
        </sql>
    </changeSet>


    <changeSet author="dwatkins"
               dbms="mssql"
               id="20160520-154-3">
        <sql>
            CREATE FULLTEXT INDEX ON change_initiative
            (name, description, external_id)
            KEY INDEX change_initiative_pkey
            ON WaltzFTS
            WITH STOPLIST = SYSTEM;
        </sql>
    </changeSet>



    <!-- 155: Import Job Log -->
    <changeSet author="dwatkins"
               id="20160523-155-1">
        <createTable tableName="system_job_log">
            <column name="name"
                    type="VARCHAR(128)">
                <constraints nullable="false"/>
            </column>
            <column name="entity_kind"
                    type="VARCHAR(128)">
                <constraints nullable="false"/>
            </column>
            <column name="status"
                    type="VARCHAR(64)">
                <constraints nullable="false"/>
            </column>
            <column name="description"
                    type="VARCHAR(2048)">
                <constraints nullable="true"/>
            </column>
            <column name="start"
                    type="TIMESTAMP">
                <constraints nullable="false"/>
            </column>
            <column name="end"
                    type="TIMESTAMP">
                <constraints nullable="true"/>
            </column>
        </createTable>

        <addPrimaryKey columnNames="name, entity_kind, start"
                       constraintName="system_job_log_pkey"
                       tableName="system_job_log"/>
    </changeSet>


    <!-- 178: Precalc Complexity -->
    <changeSet author="dwatkins"
               id="20160526-178-1">
        <createTable tableName="complexity_score">
            <column name="entity_kind"
                    type="VARCHAR(128)">
                <constraints nullable="false"/>
            </column>
            <column name="entity_id"
                    type="${long.type}">
                <constraints nullable="false"/>
            </column>
            <column name="complexity_kind"
                    type="VARCHAR(64)">
                <constraints nullable="false"/>
            </column>
            <column name="score"
                    type="DECIMAL(10,3)">
                <constraints nullable="false"/>
            </column>
        </createTable>

        <addPrimaryKey columnNames="entity_kind, entity_id, complexity_kind"
                       constraintName="complexity_score_pkey"
                       tableName="complexity_score"/>
    </changeSet>


    <!-- 183: Performance Metrics -->
    <changeSet author="dwatkins"
               id="20160601-183-1">
        <createTable tableName="performance_metric_definition">
            <column name="id" type="${long.type}">
                <constraints nullable="false"/>
            </column>
            <column name="name" type="VARCHAR(255)"/>
            <column name="description" type="${longvarchar.type}"/>
            <column name="category_name" type="VARCHAR(255)"/>
            <column name="category_description" type="${longvarchar.type}"/>
        </createTable>

        <addPrimaryKey columnNames="id"
                       constraintName="performance_metric_defn_pkey"
                       tableName="performance_metric_definition"/>
    </changeSet>


    <changeSet author="dwatkins"
               id="20160602-183-2">
        <createTable tableName="perf_metric_pack">
            <column name="id" type="${long.type}">
                <constraints nullable="false"/>
            </column>
            <column name="name"
                    type="VARCHAR(255)">
                <constraints nullable="false"/>
            </column>
            <column name="description"
                    type="${longvarchar.type}">
                <constraints nullable="false"/>
            </column>
        </createTable>

        <addPrimaryKey columnNames="id"
                       constraintName="perf_metric_pack_pkey"
                       tableName="perf_metric_pack"/>
    </changeSet>


    <changeSet author="dwatkins"
               id="20160602-183-3">
        <createTable tableName="perf_metric_pack_checkpoint">
            <column name="id"
                    type="${long.type}">
                <constraints nullable="false"/>
            </column>
            <column name="pack_id"
                    type="${long.type}">
                <constraints nullable="false"/>
            </column>

            <column name="year"
                    type="${int.type}">
                <constraints nullable="false"/>
            </column>
            <column name="quarter"
                    type="${int.type}">
                <constraints nullable="false"/>
            </column>
            <column name="name"
                    type="VARCHAR(255)">
                <constraints nullable="false"/>
            </column>
            <column name="description"
                    type="${longvarchar.type}">
                <constraints nullable="false"/>
            </column>
        </createTable>

        <addPrimaryKey columnNames="id"
                       constraintName="perf_metric_pack_checkpoint_pk"
                       tableName="perf_metric_pack_checkpoint"/>
    </changeSet>


    <changeSet author="dwatkins"
               id="20160602-183-4">
        <dropPrimaryKey constraintName="performance_metric_defn_pkey"
                        tableName="performance_metric_definition"/>

        <renameTable newTableName="perf_metric_definition"
                     oldTableName="performance_metric_definition"/>


        <addPrimaryKey columnNames="id"
                       constraintName="perf_metric_definition_pkey"
                       tableName="perf_metric_definition"/>
    </changeSet>

    <changeSet author="dwatkins"
               id="20160602-183-5">
        <createTable tableName="perf_metric_pack_item">
            <column name="id"
                    type="${long.type}">
                <constraints nullable="false"/>
            </column>
            <column name="definition_id"
                    type="${long.type}">
                <constraints nullable="false"/>
            </column>
            <column name="section_name"
                    type="VARCHAR(255)">
                <constraints nullable="false"/>
            </column>
            <column name="baseline"
                    type="DECIMAL(10,2)">
                <constraints nullable="false"/>
            </column>
        </createTable>

        <addPrimaryKey columnNames="id"
                       constraintName="perf_metric_pack_item_pkey"
                       tableName="perf_metric_pack_item"/>
    </changeSet>


    <changeSet author="dwatkins"
               id="20160602-183-6">
        <createTable tableName="perf_metric_pack_item_goal">

            <column name="checkpoint_id"
                    type="${long.type}">
                <constraints nullable="false"/>
            </column>
            <column name="pack_item_id"
                    type="${long.type}">
                <constraints nullable="false"/>
            </column>
            <column name="kind"
                    type="VARCHAR(64)">
                <constraints nullable="false"/>
            </column>
            <column name="value" type="DECIMAL(10,2)">
                <constraints nullable="false"/>
            </column>
        </createTable>

        <addPrimaryKey columnNames="checkpoint_id, pack_item_id"
                       constraintName="perf_metric_pack_item_goal_pk"
                       tableName="perf_metric_pack_item_goal"/>
    </changeSet>

    <changeSet id="20160602-183-7"
               author="dwatkins">
        <addColumn tableName="perf_metric_pack_item">
            <column name="pack_id"
                    type="${long.type}"/>
        </addColumn>
    </changeSet>

    <!-- 184 PROCESS -->

    <changeSet author="dwatkins" id="20160603-184-1">
        <createTable tableName="process">
            <column name="id" type="${long.type}">
                <constraints nullable="false"/>
            </column>
            <column name="parent_id" type="${long.type}">
                <constraints nullable="true"/>
            </column>
            <column name="name" type="VARCHAR(255)">
                <constraints nullable="false"/>
            </column>

            <column name="level_1" type="${long.type}">
                <constraints nullable="false"/>
            </column>
            <column name="level_2" type="${long.type}">
                <constraints nullable="true"/>
            </column>
            <column name="level_3" type="${long.type}">
                <constraints nullable="true"/>
            </column>
            <column name="description" type="${longvarchar.type}">
                <constraints nullable="false"/>
            </column>
        </createTable>
    </changeSet>

    <changeSet author="dwatkins" id="20160603-184-2">
        <addColumn tableName="process">
            <column name="level" type="${int.type}" defaultValueNumeric="1">
                <constraints nullable="false"/>
            </column>
        </addColumn>
    </changeSet>

    <!-- 190 NULLABLES -->

    <changeSet author="dwatkins" id="20160608-190-1">
        <dropNotNullConstraint columnDataType="${clob.type}"
                               columnName="description"
                               tableName="application_group"/>

    </changeSet>
    <changeSet author="dwatkins" id="20160608-190-2">
        <dropNotNullConstraint columnDataType="${longvarchar.type}"
                               columnName="description"
                               tableName="capability"/>
    </changeSet>

    <changeSet author="dwatkins" id="20160608-190-3">
        <dropNotNullConstraint columnDataType="${longvarchar.type}"
                               columnName="description"
                               tableName="data_type"/>
    </changeSet>

    <changeSet author="dwatkins" id="20160608-190-4">
        <dropNotNullConstraint columnDataType="${longvarchar.type}"
                               columnName="description"
                               tableName="end_user_application"/>
    </changeSet>

    <changeSet author="dwatkins" id="20160608-190-5">
        <dropNotNullConstraint columnDataType="${longvarchar.type}"
                               columnName="description"
                               tableName="perf_metric_pack"/>
    </changeSet>

    <changeSet author="dwatkins" id="20160608-190-6">
        <dropNotNullConstraint columnDataType="${longvarchar.type}"
                               columnName="description"
                               tableName="perf_metric_pack_checkpoint"/>
    </changeSet>

    <changeSet author="dwatkins" id="20160608-190-7">
        <dropNotNullConstraint columnDataType="${longvarchar.type}"
                               columnName="description"
                               tableName="perspective"/>
    </changeSet>

    <changeSet author="dwatkins" id="20160608-190-8">
        <dropNotNullConstraint columnDataType="${longvarchar.type}"
                               columnName="description"
                               tableName="perspective_measurable"/>
    </changeSet>

    <changeSet author="dwatkins" id="20160608-190-9">
        <dropNotNullConstraint columnDataType="${longvarchar.type}"
                               columnName="description"
                               tableName="process"/>
    </changeSet>

    <changeSet author="dwatkins" id="20160608-190-10">
        <dropNotNullConstraint columnDataType="${clob.type}"
                               columnName="description"
                               tableName="svg_diagram"/>
    </changeSet>

    <changeSet author="dwatkins" id="20160608-190-11">
        <dropNotNullConstraint columnDataType="VARCHAR(255)"
                               columnName="description"
                               tableName="trait"/>
    </changeSet>


    <!-- 185 PROVENANCE -->
    <changeSet author="dwatkins" id="20160608-185-1">

        <addColumn tableName="capability">
            <column name="provenance"
                    type="varchar(64)"
                    defaultValue="waltz">
                <constraints nullable="false"/>
            </column>
        </addColumn>
        <addColumn tableName="app_capability">
            <column name="provenance"
                    type="varchar(64)"
                    defaultValue="waltz">
                <constraints nullable="false"/>
            </column>
        </addColumn>

    </changeSet>
<<<<<<< HEAD


    <!-- 193 server_information - operating_system NULLABLE -->
    <changeSet author="dwatkins" id="20160609-193-1">
        <dropNotNullConstraint columnDataType="VARCHAR(128)"
                               columnName="operating_system"
                               tableName="server_information"/>

    </changeSet>


    <!-- 195 server_information - operating_system should NOT be nullable -->
    <changeSet author="dwatkins" id="20160613-195-1">
        <addNotNullConstraint columnDataType="VARCHAR(128)"
                              columnName="operating_system"
                              defaultNullValue="UNKNOWN"
                              tableName="server_information"/>
        <addNotNullConstraint columnDataType="VARCHAR(128)"
                              columnName="operating_system_version"
                              defaultNullValue="UNKNOWN"
                              tableName="server_information"/>
        <addNotNullConstraint columnDataType="VARCHAR(128)"
                              columnName="location"
                              defaultNullValue="UNKNOWN"
                              tableName="server_information"/>
        <addNotNullConstraint columnDataType="VARCHAR(128)"
                              columnName="country"
                              defaultNullValue="UNKNOWN"
                              tableName="server_information"/>

=======
    
    <!-- last_import for source_data_rating #196 -->
    <changeSet author="dwatkins" id="20160614-196-1">
    	<addColumn tableName="source_data_rating">
    		<column name="last_import" 
    				type="TIMESTAMP"
    				defaultValueComputed="${now.value}">
    			<constraints nullable="true"/>
    		</column>
    	</addColumn>
>>>>>>> edf04400
    </changeSet>

</databaseChangeLog><|MERGE_RESOLUTION|>--- conflicted
+++ resolved
@@ -1762,7 +1762,6 @@
         </addColumn>
 
     </changeSet>
-<<<<<<< HEAD
 
 
     <!-- 193 server_information - operating_system NULLABLE -->
@@ -1792,19 +1791,17 @@
                               columnName="country"
                               defaultNullValue="UNKNOWN"
                               tableName="server_information"/>
-
-=======
-    
+    </changeSet>
+
     <!-- last_import for source_data_rating #196 -->
     <changeSet author="dwatkins" id="20160614-196-1">
-    	<addColumn tableName="source_data_rating">
-    		<column name="last_import" 
-    				type="TIMESTAMP"
-    				defaultValueComputed="${now.value}">
-    			<constraints nullable="true"/>
-    		</column>
-    	</addColumn>
->>>>>>> edf04400
+        	<addColumn tableName="source_data_rating">
+            <column name="last_import"
+                type="TIMESTAMP"
+                defaultValueComputed="${now.value}">
+                <constraints nullable="true"/>
+            </column>
+        </addColumn>
     </changeSet>
 
 </databaseChangeLog>