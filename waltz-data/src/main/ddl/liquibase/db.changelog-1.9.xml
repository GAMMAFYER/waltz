<!--
  ~ Waltz - Enterprise Architecture
  ~ Copyright (C) 2016, 2017  Waltz open source project
  ~ See README.md for more information
  ~
  ~ This program is free software: you can redistribute it and/or modify
  ~ it under the terms of the GNU Lesser General Public License as published by
  ~ the Free Software Foundation, either version 3 of the License, or
  ~ (at your option) any later version.
  ~
  ~ This program is distributed in the hope that it will be useful,
  ~ but WITHOUT ANY WARRANTY; without even the implied warranty of
  ~ MERCHANTABILITY or FITNESS FOR A PARTICULAR PURPOSE.  See the
  ~ GNU Lesser General Public License for more details.
  ~
  ~ You should have received a copy of the GNU Lesser General Public License
  ~ along with this program.  If not, see <http://www.gnu.org/licenses/>.
  -->

<databaseChangeLog xmlns:xsi="http://www.w3.org/2001/XMLSchema-instance"
                   xmlns="http://www.liquibase.org/xml/ns/dbchangelog"
                   xsi:schemaLocation="http://www.liquibase.org/xml/ns/dbchangelog http://www.liquibase.org/xml/ns/dbchangelog/dbchangelog-3.4.xsd"
                   logicalFilePath="db.changelog-1.9.xml">

    <!-- 2801: enum_value Explicit Order -->
    <changeSet id="20180219-2801-1"
               author="kamransaleem">
        <comment>2801: enum_value Explicit Order</comment>
        <addColumn tableName="enum_value">
            <column name="position"
                    type="${int.type}"
                    defaultValueNumeric="0">
                <constraints nullable="false"/>
            </column>
        </addColumn>
    </changeSet>


    <!-- 3028: create logical_data_element table -->
    <changeSet id="20180314-3028-1"
               author="kamransaleem">
        <comment>3028: create logical_data_element table</comment>
        <createTable tableName="logical_data_element">
            <column name="id"
                    type="${id.type}"
                    autoIncrement="true">
                <constraints nullable="false"
                             primaryKey="true"
                             primaryKeyName="logical_data_element_pkey"/>
            </column>
            <column name="external_id"
                    type="${external-id.type}">
                <constraints nullable="true"/>
            </column>
            <column name="name"
                    type="${name.type}">
                <constraints nullable="false"/>
            </column>
            <column name="description"
                    type="${description.type}">
                <constraints nullable="true"/>
            </column>
            <column name="type"
                    type="${enum.type}">
                <constraints nullable="false"/>
            </column>
            <column name="provenance"
                    type="${provenance.type}">
                <constraints nullable="false"></constraints>
            </column>
        </createTable>
    </changeSet>


<<<<<<< HEAD
    <!-- 3029: physical_spec_defn_field associate with logical_data_element -->
    <changeSet id="20180315-3029-1"
               author="kamransaleem">
        <comment>3029: physical_spec_defn_field associate with logical_data_element</comment>
        <addColumn tableName="physical_spec_defn_field">
            <column name="logical_data_element_id"
                    type="${id.type}">
                <constraints nullable="true"/>
            </column>
        </addColumn>
    </changeSet>

=======
    <!-- 3030: Entity enums -->
    <changeSet id="20180322-3030-1"
               author="rovats">
        <comment>3030: Entity enums</comment>
        <createTable tableName="entity_enum_definition"
                     remarks="Store entity enum definitions">
            <column name="id"
                    type="${id.type}"
                    autoIncrement="true">
                <constraints nullable="false"
                             primaryKey="true"
                             primaryKeyName="entity_enum_defn_pkey"/>
            </column>
            <column name="name"
                    type="${name.type}">
                <constraints nullable="false"/>
            </column>
            <column name="description"
                    type="${description.type}">
                <constraints nullable="true"/>
            </column>
            <column name="icon_name"
                    type="${enum.type}"
                    remarks="The default value fw, stands for fixed-width which acts like a spacer icon"
                    defaultValue="fw">
                <constraints nullable="false"/>
            </column>
            <column name="entity_kind"
                    type="${enum.type}">
                <constraints nullable="false"/>
            </column>
            <column name="enum_value_type"
                    type="${enum.type}">
                <constraints nullable="false"/>
            </column>
            <column name="position"
                    type="${int.type}"
                    defaultValueNumeric="0">
                <constraints nullable="false"/>
            </column>
            <column name="is_editable"
                    type="BOOLEAN"
                    defaultValueBoolean="false">
                <constraints nullable="false"/>
            </column>
        </createTable>
    </changeSet>

    <changeSet id="20180322-3030-2"
               author="rovats">
        <comment>3030: Entity enums</comment>
        <createTable tableName="entity_enum_value"
                     remarks="Store entity enum values">
            <column name="definition_id"
                    type="${id.type}">
                <constraints nullable="false"/>
            </column>
            <column name="entity_kind"
                    type="${enum.type}">
                <constraints nullable="false"/>
            </column>
            <column name="entity_id"
                    type="${id.type}">
                <constraints nullable="false"/>
            </column>
            <column name="enum_value_key"
                    type="${enum.type}">
                <constraints nullable="false"/>
            </column>
            <column name="last_updated_at"
                    type="TIMESTAMP"
                    defaultValueComputed="${now.value}">
                <constraints nullable="false"/>
            </column>
            <column name="last_updated_by"
                    type="${name.type}">
                <constraints nullable="false"/>
            </column>
            <column name="provenance"
                    type="${provenance.type}">
                <constraints nullable="false"/>
            </column>
        </createTable>
    </changeSet>
>>>>>>> 83e3fb37
</databaseChangeLog><|MERGE_RESOLUTION|>--- conflicted
+++ resolved
@@ -72,7 +72,6 @@
     </changeSet>
 
 
-<<<<<<< HEAD
     <!-- 3029: physical_spec_defn_field associate with logical_data_element -->
     <changeSet id="20180315-3029-1"
                author="kamransaleem">
@@ -85,7 +84,7 @@
         </addColumn>
     </changeSet>
 
-=======
+
     <!-- 3030: Entity enums -->
     <changeSet id="20180322-3030-1"
                author="rovats">
@@ -170,5 +169,4 @@
             </column>
         </createTable>
     </changeSet>
->>>>>>> 83e3fb37
 </databaseChangeLog>