--- conflicted
+++ resolved
@@ -897,20 +897,6 @@
     </changeSet>
 
 
-<<<<<<< HEAD
-    <!-- 1816 -->
-    <changeSet id="20170407-1816-1"
-               author="kamransaleem">
-        <comment>1816: Attesting entity for implicit attestations</comment>
-        <addColumn tableName="attestation">
-            <column name="attesting_entity_id"
-                    type="${id.type}">
-                <constraints nullable="true"/>
-            </column>
-            <column name="attesting_entity_kind"
-                    type="${enum.type}">
-                <constraints nullable="true"/>
-=======
     <!-- 1949 -->
     <changeSet id="20170407-1949-1"
                author="kamransaleem">
@@ -944,7 +930,23 @@
                     type="boolean"
                     defaultValueBoolean="false">
                 <constraints nullable="false"/>
->>>>>>> 034d6843
+            </column>
+        </addColumn>
+    </changeSet>
+
+
+    <!-- 1816 -->
+    <changeSet id="20170407-1816-1"
+               author="kamransaleem">
+        <comment>1816: Attesting entity for implicit attestations</comment>
+        <addColumn tableName="attestation">
+            <column name="attesting_entity_id"
+                    type="${id.type}">
+                <constraints nullable="true"/>
+            </column>
+            <column name="attesting_entity_kind"
+                    type="${enum.type}">
+                <constraints nullable="true"/>
             </column>
         </addColumn>
     </changeSet>
