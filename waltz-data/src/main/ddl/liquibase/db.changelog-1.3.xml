--- conflicted
+++ resolved
@@ -143,23 +143,6 @@
     </changeSet>
 
 
-<<<<<<< HEAD
-    <!-- 1735 -->
-    <changeSet id="20170308-1735-1"
-               author="rovats">
-        <comment>1735: remove APP_CAPABILITY from EntityKind (migrate to MEASURABLE_RATING)</comment>
-        <sql>
-            UPDATE source_data_rating set
-                entity_kind = 'MEASURABLE_RATING'
-            WHERE entity_kind = 'APP_CAPABILITY'
-        </sql>
-        <sql>
-            UPDATE system_job_log set
-                entity_kind = 'MEASURABLE_RATING'
-            WHERE entity_kind = 'APP_CAPABILITY'
-        </sql>
-    </changeSet>
-=======
     <!-- 1794: data type association authoritative rating -->
     <changeSet id="20170306-1794-1"
                author="davidwatkins73">
@@ -179,5 +162,21 @@
         </createTable>
     </changeSet>
 
->>>>>>> f2d9b429
+
+    <!-- 1735 -->
+    <changeSet id="20170308-1735-1"
+               author="rovats">
+        <comment>1735: remove APP_CAPABILITY from EntityKind (migrate to MEASURABLE_RATING)</comment>
+        <sql>
+            UPDATE source_data_rating set
+            entity_kind = 'MEASURABLE_RATING'
+            WHERE entity_kind = 'APP_CAPABILITY'
+        </sql>
+        <sql>
+            UPDATE system_job_log set
+            entity_kind = 'MEASURABLE_RATING'
+            WHERE entity_kind = 'APP_CAPABILITY'
+        </sql>
+    </changeSet>
+
 </databaseChangeLog>