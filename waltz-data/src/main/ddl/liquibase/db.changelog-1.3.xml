<?xml version="1.0" encoding="UTF-8" standalone="no"?>
<!--
  ~ Waltz - Enterprise Architecture
  ~ Copyright (C) 2016  Khartec Ltd.
  ~
  ~ This program is free software: you can redistribute it and/or modify
  ~ it under the terms of the GNU General Public License as published by
  ~ the Free Software Foundation, either version 3 of the License, or
  ~ (at your option) any later version.
  ~
  ~ This program is distributed in the hope that it will be useful,
  ~ but WITHOUT ANY WARRANTY; without even the implied warranty of
  ~ MERCHANTABILITY or FITNESS FOR A PARTICULAR PURPOSE.  See the
  ~ GNU General Public License for more details.
  ~
  ~ You should have received a copy of the GNU General Public License
  ~ along with this program.  If not, see <http://www.gnu.org/licenses/>.
  -->

<databaseChangeLog xmlns:xsi="http://www.w3.org/2001/XMLSchema-instance"
                   xmlns="http://www.liquibase.org/xml/ns/dbchangelog"
                   xsi:schemaLocation="http://www.liquibase.org/xml/ns/dbchangelog http://www.liquibase.org/xml/ns/dbchangelog/dbchangelog-3.4.xsd"
                   logicalFilePath="db.changelog-1.3.xml">

    <!-- NOTE: if copying remember to update logical file path (above) -->
    <!-- NOTE: changes should now be described with a comment tag -->

    <!-- 1742 -->
    <changeSet id="20170228-1742-1"
               author="davidwatkins73">
        <comment>1742: create data type association table</comment>
        <createTable tableName="data_type_association"
                     remarks="Used to associate entities to data types. Entities are typically flow, specifications or applications">
            <column name="id"
                    type="${id.type}"
                    autoIncrement="true">
                <constraints nullable="false"
                             primaryKey="true"
                             primaryKeyName="data_type_association_pkey"/>
            </column>
            <column name="entity_id"
                    type="${id.type}">
                <constraints nullable="false"/>
            </column>
            <column name="entity_kind"
                    type="${enum.type}">
                <constraints nullable="false"/>
            </column>
            <column name="data_type_id"
                    type="${id.type}">
                <constraints nullable="false"/>
            </column>
            <column name="description"
                    type="${description.type}">
                <constraints nullable="true"/>
            </column>
            <column name="last_updated_at"
                    type="TIMESTAMP"
                    defaultValueComputed="${now.value}">
                <constraints nullable="false"/>
            </column>
            <column name="last_updated_by"
                    type="${name.type}">
                <constraints nullable="false"/>
            </column>
            <column name="provenance"
                    type="${provenance.type}">
                <constraints nullable="false"></constraints>
            </column>
        </createTable>
    </changeSet>

    <changeSet id="20170303-1742-2"
               author="dwatkins">
        <comment>1742: populate associations from data_type_usage</comment>
        <sql>
            INSERT INTO data_type_association (entity_id,
                                                entity_kind,
                                                data_type_id,
                                                description,
                                                last_updated_at,
                                                last_updated_by,
                                                provenance)
            SELECT dtu.entity_id,
                    dtu.entity_kind,
                    dt.id,
                    dtu.description,
                    ${now.value},
                    'admin',
                    dtu.provenance
            FROM data_type_usage dtu
            INNER JOIN data_type dt
                ON dtu.data_type_code = dt.code;
        </sql>
    </changeSet>

    <changeSet id="20170303-1742-3"
               author="dwatkins">
        <comment>1742: populate associations from data_flow_decorator</comment>
        <sql>
            INSERT INTO data_type_association (entity_id,
                                                entity_kind,
                                                data_type_id,
                                                description,
                                                last_updated_at,
                                                last_updated_by,
                                                provenance)
            SELECT data_flow_id,
                    'LOGICAL_DATA_FLOW',
                    decorator_entity_id,
                    '',
                    ${now.value},
                    'admin',
                    provenance
            FROM data_flow_decorator
            WHERE decorator_entity_kind = 'DATA_TYPE' ;
        </sql>
    </changeSet>


    <!-- 1710: add submitted at/by to survey instance -->
    <changeSet id="20170303-1710-1"
               author="rovats">
        <addColumn tableName="survey_instance">
            <column name="submitted_at"
                    type="TIMESTAMP">
                <constraints nullable="true"></constraints>
            </column>
            <column name="submitted_by"
                    type="${name.type}">
                <constraints nullable="true"></constraints>
            </column>
        </addColumn>
    </changeSet>


    <!-- 1725 -->
    <changeSet id="20170307-1725-1"
               author="rovats">
        <comment>1725: remove trait and trait_usage</comment>
        <dropTable tableName="trait" />
        <dropTable tableName="trait_usage" />
    </changeSet>


    <!-- 1794: data type association authoritative rating -->
    <changeSet id="20170306-1794-1"
               author="davidwatkins73">
        <comment>1794: create data type association authoritative rating table</comment>
        <createTable tableName="dta_auth_rating"
                     remarks="Used to rate the authoritativeness of a data type association">
            <column name="association_id"
                    type="${id.type}">
                <constraints nullable="false"
                             primaryKey="true"
                             primaryKeyName="dta_auth_rating_pkey"/>
            </column>
            <column name="rating"
                    type="${enum.type}">
                <constraints nullable="false"/>
            </column>
        </createTable>
    </changeSet>


    <!-- 1735 -->
    <changeSet id="20170308-1735-1"
               author="rovats">
        <comment>1735: remove APP_CAPABILITY from EntityKind (migrate to MEASURABLE_RATING)</comment>
        <sql>
            UPDATE source_data_rating set
            entity_kind = 'MEASURABLE_RATING'
            WHERE entity_kind = 'APP_CAPABILITY'
        </sql>
        <sql>
            UPDATE system_job_log set
            entity_kind = 'MEASURABLE_RATING'
            WHERE entity_kind = 'APP_CAPABILITY'
        </sql>
    </changeSet>


    <!-- 1721 -->
    <changeSet id="20170309-1721-1"
               author="rovats"
               dbms="mssql">
        <comment>1721: Remove capability tables from full text index</comment>
        <sql>
            DROP FULLTEXT INDEX ON capability
        </sql>
    </changeSet>

    <changeSet id="20170309-1721-2"
               author="rovats"
               dbms="mysql">
        <comment>1721: Remove capability tables from full text index</comment>
        <dropIndex indexName="capability_content_ft_idx"
                   tableName="capability"/>
    </changeSet>


    <!-- 1811 -->
    <changeSet id="20170309-1811-1"
               author="davidwatkins73">
        <comment>1811: Remove data_type_association and dta_auth_rating tables</comment>
        <dropTable tableName="data_type_association"/>
        <dropTable tableName="dta_auth_rating" />
    </changeSet>


    <!-- 1813 -->
    <changeSet id="20170310-1814-1"
               author="davidwatkins73">
        <comment>1814: Rename data_flow_decorator table to logical_flow_decorator</comment>
        <renameTable oldTableName="data_flow_decorator"
                     newTableName="logical_flow_decorator" />
    </changeSet>

    <changeSet id="20170310-1814-2"
               author="davidwatkins73">
        <comment>1814: Update index  and column names to reflect new table name</comment>
        <dropIndex tableName="logical_flow_decorator"
                   indexName="idx_df_dec_df_id_dec_kind"/>
        <renameColumn tableName="logical_flow_decorator"
                      columnDataType="${id.type}"
                      oldColumnName="data_flow_id"
                      newColumnName="logical_flow_id"/>
        <createIndex tableName="logical_flow_decorator"
                     indexName="idx_lfd_lfid_deckind">
            <column name="logical_flow_id"/>
            <column name="decorator_entity_kind"/>
        </createIndex>
    </changeSet>


    <!-- 236 -->
    <changeSet id="20170311-236-1"
               author="davidwatkins73">
        <comment>236: Create entity tag table</comment>
        <createTable tableName="entity_tag"
                     remarks="Allows for association of zero or more tags with entities">
            <column name="entity_id"
                    type="${id.type}">
                <constraints nullable="false"/>
            </column>
            <column name="entity_kind"
                    type="${enum.type}">
                <constraints nullable="false"/>
            </column>
            <column name="tag"
                    type="${tag.type}">
                <constraints nullable="false"/>
            </column>
            <column name="last_updated_at"
                    type="TIMESTAMP"
                    defaultValueComputed="${now.value}">
                <constraints nullable="false"/>
            </column>
            <column name="last_updated_by"
                    type="${name.type}">
                <constraints nullable="false"/>
            </column>
            <column name="provenance"
                    type="${provenance.type}">
                <constraints nullable="false"></constraints>
            </column>
        </createTable>
    </changeSet>

    <changeSet author="dwatkins"
               id="20170311-236-2">
        <comment>236: create composite key for entity tag table</comment>
        <addPrimaryKey columnNames="entity_id, entity_kind, tag"
                       constraintName="entity_tag_pkey"
                       tableName="entity_tag"/>
    </changeSet>

    <changeSet author="dwatkins"
               id="20170311-236-3">
        <comment>236: migrate application tags to entity tag table</comment>
        <sql>
            INSERT INTO entity_tag (entity_id, entity_kind, tag, last_updated_at, last_updated_by, provenance)
                SELECT application_id, 'APPLICATION', tag, ${now.value}, 'admin', 'waltz'
                FROM application_tag;
        </sql>
    </changeSet>


    <!-- 1733 -->
    <changeSet id="20170314-1733-1"
               author="rovats">
        <comment>1733: Support survey question type DROPDOWN</comment>
        <createTable tableName="survey_question_dropdown_entry"
                     remarks="Stores allowed dropdown values for a survey question">
            <column name="id"
                    type="${id.type}"
                    autoIncrement="true">
                <constraints nullable="false"
                             primaryKey="true"
                             primaryKeyName="sq_dropdown_entry_pkey"/>
            </column>
            <column name="question_id"
                    type="${id.type}">
                <constraints nullable="false"/>
            </column>
            <column name="value"
                    type="${longvarchar.type}">
                <constraints nullable="false"/>
            </column>
            <column name="position"
                    type="${int.type}">
                <constraints nullable="false"/>
            </column>
        </createTable>
    </changeSet>


    <!-- 1815 -->
    <changeSet id="20170317-1815-1"
               author="kamransaleem">
        <comment>1815: Add last_updated to logical_flow_decorator</comment>
        <addColumn tableName="logical_flow_decorator">
            <column name="last_updated_at"
                    type="TIMESTAMP"
                    defaultValueComputed="${now.value}">
                <constraints nullable="false"/>
            </column>
            <column name="last_updated_by"
                    type="${name.type}">
            </column>
        </addColumn>
    </changeSet>

    <changeSet id="20170317-1815-2"
               author="kamransaleem">
        <comment>1815: update last_updated_by to empty</comment>
        <sql>
            UPDATE logical_flow_decorator set
            last_updated_by = 'Unknown'
        </sql>
    </changeSet>

    <changeSet id="20170317-1815-3"
               author="kamransaleem">
        <comment>1815: update last_updated_by on logical_flow-decorator to be non-nullable</comment>

        <addNotNullConstraint columnDataType="${name.type}"
                              columnName="last_updated_by"
                              tableName="logical_flow_decorator"/>
    </changeSet>


    <!-- 1727 -->
    <changeSet id="20170321-1727-1"
               author="kamransaleem">
        <comment>1727: Support question type entity</comment>
        <addColumn tableName="survey_question_response">
            <column name="entity_response_id"
                    type="${id.type}">
                <constraints nullable="true"/>
            </column>
            <column name="entity_response_kind"
                    type="${enum.type}">
                <constraints nullable="true"/>
            </column>
        </addColumn>
    </changeSet>


    <!-- 1888 -->
    <changeSet id="20170329-1888-1"
               author="davidwatkins73">
        <comment>1888: Logical Flows soft delete</comment>
        <addColumn tableName="logical_flow">
            <column name="removed"
                    type="boolean"
                    defaultValueBoolean="false">
                <constraints nullable="false"/>
            </column>
        </addColumn>
    </changeSet>


    <!-- 1874 -->
    <changeSet id="20170330-1874-1"
               author="rovats">
        <comment>1874: Prevent duplicate survey template names</comment>
        <addUniqueConstraint columnNames="name"
                             constraintName="unique_name"
                             tableName="survey_template"/>
    </changeSet>


    <!-- 1907 -->
    <changeSet id="20170403-1907-1"
               author="rovats">
        <comment>1907: Physical Spec Definition: create tables</comment>
        <createTable tableName="physical_spec_defn"
                     remarks="Stores physical spec definition records">
            <column name="id"
                    type="${id.type}"
                    autoIncrement="true">
                <constraints nullable="false"
                             primaryKey="true"
                             primaryKeyName="physical_spec_defn_pkey"/>
            </column>
            <column name="specification_id"
                    type="${id.type}">
                <constraints nullable="false"/>
            </column>
            <column name="version"
                    type="${version.type}">
                <constraints nullable="false"/>
            </column>
            <column name="is_current"
                    type="BOOLEAN">
                <constraints nullable="false"/>
            </column>
            <column name="delimiter"
                    type="CHAR(1)">
                <constraints nullable="true"/>
            </column>
            <column name="type"
                    type="${enum.type}">
                <constraints nullable="false"/>
            </column>
            <column name="provenance"
                    type="${provenance.type}">
                <constraints nullable="false"/>
            </column>
            <column name="created_at"
                    type="TIMESTAMP"
                    defaultValueComputed="${now.value}">
                <constraints nullable="false"/>
            </column>
            <column name="created_by"
                    type="${name.type}">
                <constraints nullable="false"/>
            </column>
            <column name="last_updated_at"
                    type="TIMESTAMP"
                    defaultValueComputed="${now.value}">
                <constraints nullable="false"/>
            </column>
            <column name="last_updated_by"
                    type="${name.type}">
                <constraints nullable="false"/>
            </column>
        </createTable>
    </changeSet>

    <changeSet id="20170403-1907-2"
               author="rovats">
        <comment>1907: Physical Spec Definition: create tables</comment>
        <createTable tableName="physical_spec_defn_sample_file"
                     remarks="Stores physical spec definition sample file data">
            <column name="id"
                    type="${id.type}"
                    autoIncrement="true">
                <constraints nullable="false"
                             primaryKey="true"
                             primaryKeyName="phy_spec_defn_sample_file_pkey"/>
            </column>
            <column name="spec_defn_id"
                    type="${id.type}">
                <constraints nullable="false"/>
            </column>
            <column name="name"
                    type="${name.type}">
                <constraints nullable="false"/>
            </column>
            <column name="file_data"
                    type="${clob.type}">
                <constraints nullable="false"/>
            </column>
        </createTable>
    </changeSet>

    <changeSet id="20170403-1907-3"
               author="rovats">
        <comment>1907: Physical Spec Definition: create tables</comment>
        <createTable tableName="physical_spec_defn_field"
                     remarks="Stores physical spec definition fields">
            <column name="id"
                    type="${id.type}"
                    autoIncrement="true">
                <constraints nullable="false"
                             primaryKey="true"
                             primaryKeyName="physical_spec_defn_field_pkey"/>
            </column>
            <column name="spec_defn_id"
                    type="${id.type}">
                <constraints nullable="false"/>
            </column>
            <column name="name"
                    type="${name.type}">
                <constraints nullable="false"/>
            </column>
            <column name="position"
                    type="${int.type}">
                <constraints nullable="false"/>
            </column>
            <column name="type"
                    type="${enum.type}">
                <constraints nullable="false"/>
            </column>
            <column name="description"
                    type="${description.type}">
                <constraints nullable="false"/>
            </column>
            <column name="last_updated_at"
                    type="TIMESTAMP"
                    defaultValueComputed="${now.value}">
                <constraints nullable="false"/>
            </column>
            <column name="last_updated_by"
                    type="${name.type}">
                <constraints nullable="false"/>
            </column>
        </createTable>
    </changeSet>


<<<<<<< HEAD
    <!-- 1908 -->
    <changeSet id="20170404-1908-1"
               author="rovats">
        <comment>1908: Physical Spec Definition: remove is_current column</comment>
        <dropColumn tableName="physical_spec_defn"
                    columnName="is_current"/>
    </changeSet>

    <changeSet id="20170404-1908-2"
               author="rovats">
        <comment>1908: Physical Spec Definition: add status column</comment>
        <addColumn tableName="physical_spec_defn">
            <column name="status"
                    type="${enum.type}">
                <constraints nullable="false"/>
=======
    <!-- 1881 -->
    <changeSet id="20170331-1881-1"
               author="davidwatkins73">
        <comment>1881: Add logical flow id column to physical flow</comment>
        <addColumn tableName="physical_flow">
            <column name="logical_flow_id" type="${id.type}">
                <constraints nullable="true"/>
>>>>>>> f1d7b74f
            </column>
        </addColumn>
    </changeSet>

<<<<<<< HEAD
=======
    <changeSet id="20170331-1881-2"
               author="davidwatkins73">
        <comment>1881: remove flows where sender no longer exists</comment>
        <sql>
            DELETE pf
            FROM physical_flow pf
                INNER JOIN physical_specification ps
                    ON pf.specification_id = ps.id
            WHERE
                ps.owning_entity_id NOT IN (SELECT id FROM application)
                AND ps.owning_entity_kind = 'APPLICATION';
        </sql>
    </changeSet>

    <changeSet id="20170331-1881-3"
               author="davidwatkins73">
        <comment>1881: remove flows where target no longer exists</comment>
        <sql>
            DELETE pf
            FROM physical_flow pf
            WHERE
                pf.target_entity_id NOT IN (SELECT id FROM application)
                AND pf.target_entity_kind = 'APPLICATION';
        </sql>
    </changeSet>

    <changeSet id="20170331-1881-4a"
               author="davidwatkins73"
               dbms="mysql">
        <comment>1881: link physical flows to logical (iteration 1)</comment>
        <sql>
            UPDATE physical_flow pf
                INNER JOIN physical_specification ps
                    ON ps.id = pf.specification_id
                INNER JOIN logical_flow lf
                    ON pf.target_entity_id = lf.target_entity_id
                    AND pf.target_entity_kind = lf.target_entity_kind
                    AND ps.owning_entity_id = lf.source_entity_id
                    AND ps.owning_entity_kind = lf.source_entity_kind
            SET pf.logical_flow_id = lf.id;
        </sql>
    </changeSet>

    <changeSet id="20170331-1881-4b"
               author="davidwatkins73"
               dbms="mssql">
        <comment>1881: link physical flows to logical (iteration 1)</comment>
        <sql>
            UPDATE pf
                SET pf.logical_flow_id = lf.id
            FROM physical_flow pf
                INNER JOIN physical_specification ps
                    ON ps.id = pf.specification_id
                INNER JOIN logical_flow lf
                    ON pf.target_entity_id = lf.target_entity_id
                    AND pf.target_entity_kind = lf.target_entity_kind
                    AND ps.owning_entity_id = lf.source_entity_id
                    AND ps.owning_entity_kind = lf.source_entity_kind;
        </sql>
    </changeSet>

    <changeSet id="20170331-1881-5"
               author="davidwatkins73">
        <comment>1881: create missing logical flows (and mark them as removed)</comment>
        <sql>
            INSERT INTO logical_flow (
                source_entity_kind,
                source_entity_id,
                target_entity_kind,
                target_entity_id,
                provenance,
                last_updated_by,
                last_updated_at,
                removed)
            SELECT DISTINCT
                ps.owning_entity_kind AS source_entity_kind,
                ps.owning_entity_id AS source_entity_id,
                pf.target_entity_kind AS target_entity_kind,
                pf.target_entity_id AS target_entity_id,
                pf.provenance AS provenance,
                pf.last_updated_by AS last_updated_by,
                pf.last_updated_at AS last_updated_at,
                1 as removed
            FROM physical_flow pf
                INNER JOIN physical_specification ps
                    ON ps.id = pf.specification_id
            WHERE
                pf.logical_flow_id IS NULL;
        </sql>
    </changeSet>

    <changeSet id="20170331-1881-6a"
               author="davidwatkins73"
               dbms="mysql">
        <comment>1881: link physical flows to logical (iteration 2)</comment>
        <sql>
            UPDATE physical_flow pf
                INNER JOIN physical_specification ps
                    ON ps.id = pf.specification_id
                INNER JOIN logical_flow lf
                    ON pf.target_entity_id = lf.target_entity_id
                    AND pf.target_entity_kind = lf.target_entity_kind
                    AND ps.owning_entity_id = lf.source_entity_id
                    AND ps.owning_entity_kind = lf.source_entity_kind
            SET pf.logical_flow_id = lf.id;
        </sql>
    </changeSet>

    <changeSet id="20170331-1881-6b"
               author="davidwatkins73"
               dbms="mssql">
        <comment>1881: link physical flows to logical (iteration 2)</comment>
        <sql>
            UPDATE pf
                SET pf.logical_flow_id = lf.id
            FROM physical_flow pf
                INNER JOIN physical_specification ps
                    ON ps.id = pf.specification_id
                INNER JOIN logical_flow lf
                    ON pf.target_entity_id = lf.target_entity_id
                    AND pf.target_entity_kind = lf.target_entity_kind
                    AND ps.owning_entity_id = lf.source_entity_id
                    AND ps.owning_entity_kind = lf.source_entity_kind;
        </sql>
    </changeSet>

    <changeSet id="20170331-1881-7"
               author="davidwatkins73">
        <comment>1881: tighten constraint on logical_flow_id column</comment>
        <addNotNullConstraint tableName="physical_flow"
                              columnName="logical_flow_id"
                              columnDataType="${id.type}"/>
    </changeSet>

    <changeSet id="20170404-1881-8a"
               author="davidwatkins73"
               dbms="mssql">
        <comment>1881: Remove indexes before removing columns</comment>
        <dropIndex tableName="physical_flow"
                   indexName="idx_target_entity"/>
    </changeSet>

    <changeSet id="20170404-1881-8b"
               author="davidwatkins73"
               dbms="mssql">
        <comment>1881: Remove default values before removing columns</comment>
        <dropDefaultValue columnDataType="${enum.type}"
                          columnName="target_entity_kind"
                          tableName="physical_flow"/>
    </changeSet>

    <changeSet id="20170404-1881-8c"
               author="davidwatkins73"
               dbms="mssql">
        <comment>1881: Remove default values before removing columns</comment>
        <dropDefaultValue columnDataType="${id.type}"
                          columnName="target_entity_id"
                          tableName="physical_flow"/>
    </changeSet>

    <changeSet id="20170331-1881-8"
               author="davidwatkins73">
        <comment>1881: remove target columns from physical_flow</comment>
        <dropColumn tableName="physical_flow"
                    columnName="target_entity_kind"/>
        <dropColumn tableName="physical_flow"
                    columnName="target_entity_id"/>
    </changeSet>

    <changeSet id="20170331-1881-9"
               author="davidwatkins73">
        <comment>1881: remove physical lineage table, to be replaced by flow diagrams</comment>
        <dropTable tableName="physical_flow_lineage"/>
    </changeSet>


>>>>>>> f1d7b74f
</databaseChangeLog><|MERGE_RESOLUTION|>--- conflicted
+++ resolved
@@ -521,23 +521,6 @@
     </changeSet>
 
 
-<<<<<<< HEAD
-    <!-- 1908 -->
-    <changeSet id="20170404-1908-1"
-               author="rovats">
-        <comment>1908: Physical Spec Definition: remove is_current column</comment>
-        <dropColumn tableName="physical_spec_defn"
-                    columnName="is_current"/>
-    </changeSet>
-
-    <changeSet id="20170404-1908-2"
-               author="rovats">
-        <comment>1908: Physical Spec Definition: add status column</comment>
-        <addColumn tableName="physical_spec_defn">
-            <column name="status"
-                    type="${enum.type}">
-                <constraints nullable="false"/>
-=======
     <!-- 1881 -->
     <changeSet id="20170331-1881-1"
                author="davidwatkins73">
@@ -545,13 +528,10 @@
         <addColumn tableName="physical_flow">
             <column name="logical_flow_id" type="${id.type}">
                 <constraints nullable="true"/>
->>>>>>> f1d7b74f
             </column>
         </addColumn>
     </changeSet>
 
-<<<<<<< HEAD
-=======
     <changeSet id="20170331-1881-2"
                author="davidwatkins73">
         <comment>1881: remove flows where sender no longer exists</comment>
@@ -728,5 +708,23 @@
     </changeSet>
 
 
->>>>>>> f1d7b74f
+    <!-- 1908 -->
+    <changeSet id="20170404-1908-1"
+               author="rovats">
+        <comment>1908: Physical Spec Definition: remove is_current column</comment>
+        <dropColumn tableName="physical_spec_defn"
+                    columnName="is_current"/>
+    </changeSet>
+
+    <changeSet id="20170404-1908-2"
+               author="rovats">
+        <comment>1908: Physical Spec Definition: add status column</comment>
+        <addColumn tableName="physical_spec_defn">
+            <column name="status"
+                    type="${enum.type}">
+                <constraints nullable="false"/>
+            </column>
+        </addColumn>
+    </changeSet>
+
 </databaseChangeLog>