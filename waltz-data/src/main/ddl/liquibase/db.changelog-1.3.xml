--- conflicted
+++ resolved
@@ -367,7 +367,6 @@
     </changeSet>
 
 
-<<<<<<< HEAD
     <!-- 1888 -->
     <changeSet id="20170329-1888-1"
                author="davidwatkins73">
@@ -379,7 +378,9 @@
                 <constraints nullable="true"/>
             </column>
         </addColumn>
-=======
+    </changeSet>
+
+
     <!-- 1874 -->
     <changeSet id="20170330-1874-1"
                author="rovats">
@@ -387,7 +388,6 @@
         <addUniqueConstraint columnNames="name"
                              constraintName="unique_name"
                              tableName="survey_template"/>
->>>>>>> 11c982f7
     </changeSet>
 
 </databaseChangeLog>