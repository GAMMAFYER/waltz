--- conflicted
+++ resolved
@@ -741,7 +741,19 @@
     </changeSet>
 
 
-<<<<<<< HEAD
+    <!-- 1922 -->
+    <changeSet id="20170404-1922-1"
+               author="rovats">
+        <comment>1922: Physical Flow: add (optional) definition id fkey</comment>
+        <addColumn tableName="physical_flow">
+            <column name="specification_definition_id"
+                    type="${id.type}">
+                <constraints nullable="true"/>
+            </column>
+        </addColumn>
+    </changeSet>
+
+
     <!-- 1906 -->
     <changeSet id="20170404-1906-1"
                author="davidwatkins73">
@@ -837,18 +849,6 @@
                 <constraints nullable="false"/>
             </column>
         </createTable>
-=======
-    <!-- 1922 -->
-    <changeSet id="20170404-1922-1"
-               author="rovats">
-        <comment>1922: Physical Flow: add (optional) definition id fkey</comment>
-        <addColumn tableName="physical_flow">
-            <column name="specification_definition_id"
-                    type="${id.type}">
-                <constraints nullable="true"/>
-            </column>
-        </addColumn>
->>>>>>> dffbc45d
     </changeSet>
 
 </databaseChangeLog>