<?xml version="1.0" encoding="UTF-8" standalone="no"?>
<!--
  ~ /*
  ~  * Waltz - Enterprise Architecture
  ~  * Copyright (C) 2017  Khartec Ltd.
  ~  *
  ~  * This program is free software: you can redistribute it and/or modify
  ~  * it under the terms of the GNU Lesser General Public License as published by
  ~  * the Free Software Foundation, either version 3 of the License, or
  ~  * (at your option) any later version.
  ~  *
  ~  * This program is distributed in the hope that it will be useful,
  ~  * but WITHOUT ANY WARRANTY; without even the implied warranty of
  ~  * MERCHANTABILITY or FITNESS FOR A PARTICULAR PURPOSE.  See the
  ~  * GNU Lesser General Public License for more details.
  ~  *
  ~  * You should have received a copy of the GNU Lesser General Public License
  ~  * along with this program.  If not, see <http://www.gnu.org/licenses/>.
  ~  */
  -->

<databaseChangeLog xmlns:xsi="http://www.w3.org/2001/XMLSchema-instance"
                   xmlns="http://www.liquibase.org/xml/ns/dbchangelog"
                   xsi:schemaLocation="http://www.liquibase.org/xml/ns/dbchangelog http://www.liquibase.org/xml/ns/dbchangelog/dbchangelog-3.4.xsd"
                   logicalFilePath="db.changelog-1.7.xml">

    <!-- 2529: asset_cost: remove currency column -->
    <changeSet id="20170920-2529-1"
               author="kamransaleem">
        <comment>2529: asset_cost: remove currency column</comment>
        <dropColumn tableName="asset_cost"
                    columnName="currency" />
    </changeSet>


    <changeSet id="20171005-2530-1"
               author="rovats">
        <comment>2530: Adding cost kinds to enum-value table</comment>
        <insert tableName="enum_value">
            <column name="type"
                    value="CostKind"/>
            <column name="key"
                    value="APPLICATION_DEVELOPMENT"/>
            <column name="display_name"
                    value="Application Development"/>
            <column name="description"
                    value="Application development costs"/>
        </insert>
        <insert tableName="enum_value">
            <column name="type"
                    value="CostKind"/>
            <column name="key"
                    value="INFRASTRUCTURE"/>
            <column name="display_name"
                    value="Infrastructure"/>
            <column name="description"
                    value="Infrastructure costs"/>
        </insert>
        <insert tableName="enum_value">
            <column name="type"
                    value="CostKind"/>
            <column name="key"
                    value="PERSON"/>
            <column name="display_name"
                    value="Person Costs"/>
            <column name="description"
                    value="Person costs"/>
        </insert>
        <insert tableName="enum_value">
            <column name="type"
                    value="CostKind"/>
            <column name="key"
                    value="CUMULATIVE"/>
            <column name="display_name"
                    value="Cumulative"/>
            <column name="description"
                    value="Cumulative costs"/>
        </insert>
        <insert tableName="enum_value">
            <column name="type"
                    value="CostKind"/>
            <column name="key"
                    value="OTHER"/>
            <column name="display_name"
                    value="Other"/>
            <column name="description"
                    value="Other costs"/>
        </insert>
    </changeSet>


    <!-- 2677: asset_cost: remove currency column -->
    <changeSet id="20171005-2677-1"
               author="rovats">
        <comment>2677: Bookmarks is_required column</comment>
        <addColumn tableName="bookmark">
            <column name="is_required"
                    type="boolean"
                    defaultValueBoolean="false">
                <constraints nullable="false"/>
            </column>
        </addColumn>
    </changeSet>


<<<<<<< HEAD
    <!-- 2560: authoritative_source - unique index -->
    <changeSet id="20171023-2560-1"
               author="kamransaleem"
               dbms="mssql">
        <comment>2560: Auth Source unique index on [parent_kind, parent_id, data_type, application_id]</comment>
        <sql>
            DELETE FROM authoritative_source
            WHERE id IN (
                SELECT id
                FROM authoritative_source dupes
                    INNER JOIN (
                        SELECT
                            max(id) AS 'max_id',
                            parent_kind,
                            parent_id,
                            data_type,
                            application_id
                        FROM authoritative_source
                        GROUP BY parent_kind, parent_id, data_type, application_id
                        HAVING count(*) > 1) m
                    ON m.max_id != dupes.id
                        AND m.parent_kind = dupes.parent_kind
                        AND m.parent_id = dupes.parent_id
                        AND m.data_type = dupes.data_type
                        AND m.application_id = dupes.application_id
            );
        </sql>
    </changeSet>


    <changeSet id="20171023-2560-1"
               author="kamransaleem"
               dbms="mysql">
        <comment>2560: Auth Source unique index on [parent_kind, parent_id, data_type, application_id]</comment>
        <sql>
            DELETE FROM authoritative_source
            WHERE id IN (
                -- inner select * from due to mysql limitation
                -- https://stackoverflow.com/questions/17742214/you-cant-specify-target-table-name-for-update-in-from-clause
                SELECT * FROM (
                    SELECT dupes.id
                    FROM authoritative_source dupes
                    INNER JOIN (
                        SELECT
                            max(id) AS 'max_id',
                            parent_kind,
                            parent_id,
                            data_type,
                            application_id
                        FROM authoritative_source
                        GROUP BY parent_kind, parent_id, data_type, application_id
                        HAVING count(*) > 1) m
                    ON m.max_id != dupes.id
                        AND m.parent_kind = dupes.parent_kind
                        AND m.parent_id = dupes.parent_id
                        AND m.data_type = dupes.data_type
                        AND m.application_id = dupes.application_id
                ) as tmp
            );
        </sql>
    </changeSet>


    <changeSet id="20171023-2560-2"
               author="kamransaleem">
        <comment>2560: Auth Source unique index on [parent_kind, parent_id, data_type, application_id]</comment>
        <createIndex indexName="idx_auth_source_unique"
                     tableName="authoritative_source"
                     unique="true">
            <column name="parent_kind" type="${enum.type}"/>
            <column name="parent_id" type="${id.type}"/>
            <column name="data_type" type="${code.type}"/>
            <column name="application_id" type="${id.type}"/>
        </createIndex>
    </changeSet>


=======
    <!-- 2728: phys flow criticality -->
    <changeSet id="20171020-2728-1"
               author="davidwatkins73">
        <comment>2728: Add physical_flow criticality column</comment>
        <addColumn tableName="physical_flow">
            <column name="criticality"
                    type="${enum.type}"
                    defaultValue="MEDIUM">
                <constraints nullable="false"/>
            </column>
        </addColumn>
    </changeSet>

    <changeSet id="20171020-2728-2"
               author="davidwatkins73">
        <comment>2728: Add physical_flow criticality column</comment>
        <insert tableName="enum_value">
            <column name="type"
                    value="physicalFlowCriticality"/>
            <column name="key"
                    value="LOW"/>
            <column name="display_name"
                    value="Low"/>
            <column name="description"
                    value="Low criticality"/>
        </insert>
        <insert tableName="enum_value">
            <column name="type"
                    value="physicalFlowCriticality"/>
            <column name="key"
                    value="MEDIUM"/>
            <column name="display_name"
                    value="Medium"/>
            <column name="description"
                    value="Medium criticality"/>
        </insert>
        <insert tableName="enum_value">
            <column name="type"
                    value="physicalFlowCriticality"/>
            <column name="key"
                    value="HIGH"/>
            <column name="display_name"
                    value="High"/>
            <column name="description"
                    value="High criticality"/>
        </insert>
        <insert tableName="enum_value">
            <column name="type"
                    value="physicalFlowCriticality"/>
            <column name="key"
                    value="VERY_HIGH"/>
            <column name="display_name"
                    value="Very High"/>
            <column name="description"
                    value="Very high criticality"/>
        </insert>
        <insert tableName="enum_value">
            <column name="type"
                    value="physicalFlowCriticality"/>
            <column name="key"
                    value="NONE"/>
            <column name="display_name"
                    value="None"/>
            <column name="description"
                    value="Criticality Not specified"/>
        </insert>
        <insert tableName="enum_value">
            <column name="type"
                    value="physicalFlowCriticality"/>
            <column name="key"
                    value="UNKNOWN"/>
            <column name="display_name"
                    value="Unknown"/>
            <column name="description"
                    value="Criticality not known"/>
        </insert>
    </changeSet>


    <!-- 2742: Change Initiatives need a parent org unit -->
    <changeSet id="20171023-2742-1"
               author="davidwatkins73">
        <comment>2472: Change Initiatives need a parent org unit</comment>
        <addColumn tableName="change_initiative">
            <column name="organisational_unit_id"
                    type="${id.type}"
                    defaultValueNumeric="0">
                <constraints nullable="false"/>
            </column>
        </addColumn>
    </changeSet>

>>>>>>> 6697138b
</databaseChangeLog><|MERGE_RESOLUTION|>--- conflicted
+++ resolved
@@ -103,7 +103,99 @@
     </changeSet>
 
 
-<<<<<<< HEAD
+    <!-- 2728: phys flow criticality -->
+    <changeSet id="20171020-2728-1"
+               author="davidwatkins73">
+        <comment>2728: Add physical_flow criticality column</comment>
+        <addColumn tableName="physical_flow">
+            <column name="criticality"
+                    type="${enum.type}"
+                    defaultValue="MEDIUM">
+                <constraints nullable="false"/>
+            </column>
+        </addColumn>
+    </changeSet>
+
+    <changeSet id="20171020-2728-2"
+               author="davidwatkins73">
+        <comment>2728: Add physical_flow criticality column</comment>
+        <insert tableName="enum_value">
+            <column name="type"
+                    value="physicalFlowCriticality"/>
+            <column name="key"
+                    value="LOW"/>
+            <column name="display_name"
+                    value="Low"/>
+            <column name="description"
+                    value="Low criticality"/>
+        </insert>
+        <insert tableName="enum_value">
+            <column name="type"
+                    value="physicalFlowCriticality"/>
+            <column name="key"
+                    value="MEDIUM"/>
+            <column name="display_name"
+                    value="Medium"/>
+            <column name="description"
+                    value="Medium criticality"/>
+        </insert>
+        <insert tableName="enum_value">
+            <column name="type"
+                    value="physicalFlowCriticality"/>
+            <column name="key"
+                    value="HIGH"/>
+            <column name="display_name"
+                    value="High"/>
+            <column name="description"
+                    value="High criticality"/>
+        </insert>
+        <insert tableName="enum_value">
+            <column name="type"
+                    value="physicalFlowCriticality"/>
+            <column name="key"
+                    value="VERY_HIGH"/>
+            <column name="display_name"
+                    value="Very High"/>
+            <column name="description"
+                    value="Very high criticality"/>
+        </insert>
+        <insert tableName="enum_value">
+            <column name="type"
+                    value="physicalFlowCriticality"/>
+            <column name="key"
+                    value="NONE"/>
+            <column name="display_name"
+                    value="None"/>
+            <column name="description"
+                    value="Criticality Not specified"/>
+        </insert>
+        <insert tableName="enum_value">
+            <column name="type"
+                    value="physicalFlowCriticality"/>
+            <column name="key"
+                    value="UNKNOWN"/>
+            <column name="display_name"
+                    value="Unknown"/>
+            <column name="description"
+                    value="Criticality not known"/>
+        </insert>
+    </changeSet>
+
+
+    <!-- 2742: Change Initiatives need a parent org unit -->
+    <changeSet id="20171023-2742-1"
+               author="davidwatkins73">
+        <comment>2472: Change Initiatives need a parent org unit</comment>
+        <addColumn tableName="change_initiative">
+            <column name="organisational_unit_id"
+                    type="${id.type}"
+                    defaultValueNumeric="0">
+                <constraints nullable="false"/>
+            </column>
+        </addColumn>
+    </changeSet>
+
+
     <!-- 2560: authoritative_source - unique index -->
     <changeSet id="20171023-2560-1"
                author="kamransaleem"
@@ -181,98 +273,4 @@
     </changeSet>
 
 
-=======
-    <!-- 2728: phys flow criticality -->
-    <changeSet id="20171020-2728-1"
-               author="davidwatkins73">
-        <comment>2728: Add physical_flow criticality column</comment>
-        <addColumn tableName="physical_flow">
-            <column name="criticality"
-                    type="${enum.type}"
-                    defaultValue="MEDIUM">
-                <constraints nullable="false"/>
-            </column>
-        </addColumn>
-    </changeSet>
-
-    <changeSet id="20171020-2728-2"
-               author="davidwatkins73">
-        <comment>2728: Add physical_flow criticality column</comment>
-        <insert tableName="enum_value">
-            <column name="type"
-                    value="physicalFlowCriticality"/>
-            <column name="key"
-                    value="LOW"/>
-            <column name="display_name"
-                    value="Low"/>
-            <column name="description"
-                    value="Low criticality"/>
-        </insert>
-        <insert tableName="enum_value">
-            <column name="type"
-                    value="physicalFlowCriticality"/>
-            <column name="key"
-                    value="MEDIUM"/>
-            <column name="display_name"
-                    value="Medium"/>
-            <column name="description"
-                    value="Medium criticality"/>
-        </insert>
-        <insert tableName="enum_value">
-            <column name="type"
-                    value="physicalFlowCriticality"/>
-            <column name="key"
-                    value="HIGH"/>
-            <column name="display_name"
-                    value="High"/>
-            <column name="description"
-                    value="High criticality"/>
-        </insert>
-        <insert tableName="enum_value">
-            <column name="type"
-                    value="physicalFlowCriticality"/>
-            <column name="key"
-                    value="VERY_HIGH"/>
-            <column name="display_name"
-                    value="Very High"/>
-            <column name="description"
-                    value="Very high criticality"/>
-        </insert>
-        <insert tableName="enum_value">
-            <column name="type"
-                    value="physicalFlowCriticality"/>
-            <column name="key"
-                    value="NONE"/>
-            <column name="display_name"
-                    value="None"/>
-            <column name="description"
-                    value="Criticality Not specified"/>
-        </insert>
-        <insert tableName="enum_value">
-            <column name="type"
-                    value="physicalFlowCriticality"/>
-            <column name="key"
-                    value="UNKNOWN"/>
-            <column name="display_name"
-                    value="Unknown"/>
-            <column name="description"
-                    value="Criticality not known"/>
-        </insert>
-    </changeSet>
-
-
-    <!-- 2742: Change Initiatives need a parent org unit -->
-    <changeSet id="20171023-2742-1"
-               author="davidwatkins73">
-        <comment>2472: Change Initiatives need a parent org unit</comment>
-        <addColumn tableName="change_initiative">
-            <column name="organisational_unit_id"
-                    type="${id.type}"
-                    defaultValueNumeric="0">
-                <constraints nullable="false"/>
-            </column>
-        </addColumn>
-    </changeSet>
-
->>>>>>> 6697138b
 </databaseChangeLog>