<?xml version="1.0" encoding="UTF-8" standalone="no"?>
<!--
  ~ Waltz - Enterprise Architecture
  ~ Copyright (C) 2016  Khartec Ltd.
  ~
  ~ This program is free software: you can redistribute it and/or modify
  ~ it under the terms of the GNU General Public License as published by
  ~ the Free Software Foundation, either version 3 of the License, or
  ~ (at your option) any later version.
  ~
  ~ This program is distributed in the hope that it will be useful,
  ~ but WITHOUT ANY WARRANTY; without even the implied warranty of
  ~ MERCHANTABILITY or FITNESS FOR A PARTICULAR PURPOSE.  See the
  ~ GNU General Public License for more details.
  ~
  ~ You should have received a copy of the GNU General Public License
  ~ along with this program.  If not, see <http://www.gnu.org/licenses/>.
  -->

<databaseChangeLog xmlns:xsi="http://www.w3.org/2001/XMLSchema-instance"
                   xmlns="http://www.liquibase.org/xml/ns/dbchangelog"
                   xsi:schemaLocation="http://www.liquibase.org/xml/ns/dbchangelog http://www.liquibase.org/xml/ns/dbchangelog/dbchangelog-3.4.xsd"
                   logicalFilePath="db.changelog-1.2.xml">

    <!-- NOTE: see issue 1400 -->

    <!-- 1080: remove perf metric stuff-->
    <changeSet author="dwatkins"
               id="20161211-1080-1">
        <dropTable tableName="perf_metric_definition" />
        <dropTable tableName="perf_metric_pack_checkpoint" />
        <dropTable tableName="perf_metric_pack_item_goal" />
        <dropTable tableName="perf_metric_pack_item" />
        <dropTable tableName="perf_metric_pack" />
    </changeSet>


    <!-- 1212: remove perf metric stuff-->
    <changeSet author="dwatkins"
               id="20161211-1212-1">
        <dropTable tableName="application_rating" />
    </changeSet>

    <!-- 1214: measurable -->
    <changeSet author="dwatkins"
               id="20161213-1214-1">
        <createTable tableName="measurable">
            <column name="id"
                    autoIncrement="true"
                    type="${id.type}">
                <constraints nullable="false"
                             primaryKey="true"
                             primaryKeyName="measurable_pkey"/>
            </column>
            <column name="parent_id"
                    type="${id.type}">
                <constraints nullable="true"/>
            </column>
            <column name="name"
                    type="${name.type}">
                <constraints nullable="false"/>
            </column>
            <column name="measurable_kind"
                    type="${enum.type}">
                <constraints nullable="false"/>
            </column>
            <column name="concrete"
                    type="boolean"
                    defaultValueBoolean="true">
                <constraints nullable="false"/>
            </column>
            <column name="description"
                    type="${description.type}">
                <constraints nullable="false"/>
            </column>
            <column name="external_id"
                    type="${external-id.type}">
                <constraints nullable="true"/>
            </column>
            <column name="last_updated_at"
                    type="TIMESTAMP"
                    defaultValueComputed="${now.value}"/>
            <column name="last_updated_by"
                    type="${name.type}">
                <constraints nullable="false"/>
            </column>
            <column name="provenance"
                    type="${provenance.type}">
                <constraints nullable="false"></constraints>
            </column>
        </createTable>
    </changeSet>

    <changeSet author="dwatkins"
               id="20161213-1214-2"
               dbms="mysql">
        <sql>
            INSERT INTO measurable (name,
            measurable_kind,
            concrete,
            description,
            external_id,
            last_updated_at,
            last_updated_by,
            provenance)
            SELECT c.name,
            'CAPABILITY',
            1,
            c.id,
            c.parent_id,
            now(),
            'admin',
            c.provenance
            FROM capability c;
        </sql>
        <sql>
            UPDATE measurable m
            LEFT JOIN measurable mp
            ON mp.description = m.external_id
            INNER JOIN capability c
            ON c.id = m.description
            SET m.parent_id = mp.id, m.description = c.description, m.external_id = c.id;
        </sql>
    </changeSet>

    <changeSet author="dwatkins"
               id="20161213-1214-2"
               dbms="mssql">
        <sql>
            INSERT INTO measurable (name,
            measurable_kind,
            concrete,
            description,
            external_id,
            last_updated_at,
            last_updated_by,
            provenance)
            SELECT c.name,
            'CAPABILITY',
            1,
            c.id,
            c.parent_id,
            getutcdate(),
            'admin',
            c.provenance
            FROM capability c;
        </sql>
        <sql>
            UPDATE m
            SET parent_id = mp.id, m.description = c.description, m.external_id = c.id
            FROM measurable m
            LEFT JOIN measurable mp
            ON mp.description = m.external_id
            INNER JOIN capability c
            ON c.id = m.description;
        </sql>
    </changeSet>


    <!-- 1251: measurable_rating -->
    <changeSet author="dwatkins"
               id="20161216-1251-1">
        <createTable tableName="measurable_rating">
            <column name="entity_id"
                    type="${id.type}">
                <constraints nullable="false"/>
            </column>
            <column name="entity_kind"
                    type="${enum.type}">
                <constraints nullable="false"/>
            </column>
            <column name="measurable_id"
                    type="${id.type}">
                <constraints nullable="false"/>
            </column>
            <column name="rating"
                    defaultValue="Z"
                    type="${rag.type}">
                <constraints nullable="false"/>
            </column>
            <column name="description"
                    type="${description.type}">
                <constraints nullable="true"/>
            </column>
            <column name="last_updated_at"
                    type="TIMESTAMP"
                    defaultValueComputed="${now.value}">
                <constraints nullable="false"/>
            </column>
            <column name="last_updated_by"
                    type="${name.type}">
                <constraints nullable="false"/>
            </column>
            <column name="provenance"
                    type="${provenance.type}">
                <constraints nullable="false"></constraints>
            </column>
        </createTable>
    </changeSet>

    <changeSet author="dwatkins"
               id="20161216-1251-2">
        <addPrimaryKey columnNames="entity_id, entity_kind, measurable_id"
                       constraintName="measurable_rating_pkey"
                       tableName="measurable_rating"/>
    </changeSet>

    <changeSet author="dwatkins"
               id="20161216-1251-3">
        <sql>
            INSERT INTO measurable_rating (entity_id,
            entity_kind,
            measurable_id,
            rating,
            description,
            last_updated_at,
            last_updated_by,
            provenance)
            SELECT ac.application_id,
            'APPLICATION',
            m.id,
            ac.rating,
            ac.description,
            ac.last_updated_at,
            ac.last_updated_by,
            ac.provenance
            FROM app_capability ac
            INNER JOIN measurable m
            ON m.external_id = ac.capability_id;
        </sql>
    </changeSet>

    <!-- PROCESS -->

    <!-- 1263: Process to Measurable -->
    <changeSet author="dwatkins"
               id="20161220-1263-1a"
               dbms="mysql">
        <sql>
            INSERT INTO measurable (name,
            measurable_kind,
            concrete,
            description,
            external_id,
            last_updated_at,
            last_updated_by,
            provenance)
            SELECT p.name,
            'PROCESS',
            1,
            p.id,
            p.parent_id,
            now(),
            'admin',
            'waltz'
            FROM process p;
        </sql>
        <sql>
            UPDATE measurable m
            LEFT JOIN measurable mp
            ON mp.description = m.external_id
            INNER JOIN process p
            ON p.id = m.description
            SET m.parent_id = mp.id,
            m.description = p.description,
            m.external_id = p.id
            WHERE m.measurable_kind = 'PROCESS';
        </sql>
    </changeSet>

    <changeSet author="dwatkins"
               id="20161220-1263-1b"
               dbms="mssql">
        <sql>
            INSERT INTO measurable (name,
            measurable_kind,
            concrete,
            description,
            external_id,
            last_updated_at,
            last_updated_by,
            provenance)
            SELECT p.name,
            'PROCESS',
            1,
            p.id,
            p.parent_id,
            getutcdate(),
            'admin',
            'waltz'
            FROM process p;
        </sql>
        <sql>
            UPDATE m
            SET parent_id = mp.id, m.description = p.description, m.external_id = p.id
            FROM measurable m
            LEFT JOIN measurable mp
            ON mp.description = m.external_id
            INNER JOIN process p
            ON p.id = m.description
            WHERE m.measurable_kind = 'PROCESS';
        </sql>
    </changeSet>

    <changeSet author="dwatkins"
               id="20161220-1263-2a"
               dbms="mysql">
        <sql>
            INSERT INTO measurable_rating (entity_id,
            entity_kind,
            measurable_id,
            rating,
            description,
            last_updated_at,
            last_updated_by,
            provenance)
            SELECT app.id,
            'APPLICATION',
            m.id,
            app.overall_rating,
            'Derived from overall rating',
            now(),
            'admin',
            'WALTZ'
            FROM entity_relationship er
            INNER JOIN measurable m
            ON m.external_id = er.id_b
            INNER JOIN application app
            ON app.id = er.id_a
            WHERE er.relationship = 'PARTICIPATES_IN'
            AND er.kind_b = 'PROCESS'
            AND er.kind_a = 'APPLICATION';
        </sql>
    </changeSet>

    <changeSet author="dwatkins"
               id="20161220-1263-2b"
               dbms="mssql">
        <sql>
            INSERT INTO measurable_rating (entity_id,
            entity_kind,
            measurable_id,
            rating,
            description,
            last_updated_at,
            last_updated_by,
            provenance)
            SELECT app.id,
            'APPLICATION',
            m.id,
            app.overall_rating,
            'Derived from overall rating',
            getutcdate(),
            'admin',
            'WALTZ'
            FROM entity_relationship er
            INNER JOIN measurable m
            ON m.external_id = er.id_b
            INNER JOIN application app
            ON app.id = er.id_a
            WHERE er.relationship = 'PARTICIPATES_IN'
            AND er.kind_b = 'PROCESS'
            AND er.kind_a = 'APPLICATION';
        </sql>
    </changeSet>


    <!-- 1315: Change kind to group in svg diagram -->
    <changeSet author="dwatkins"
               id="20161216-1315-1">
        <renameColumn tableName="svg_diagram"
                      oldColumnName="kind"
                      columnDataType="${group.type}"
                      newColumnName="group"/>
    </changeSet>


    <!-- 1316: Change kind to encoding in static panel -->
    <changeSet author="dwatkins"
               id="20161216-1316-1">
        <renameColumn tableName="static_panel"
                      oldColumnName="kind"
                      columnDataType="${enum.type}"
                      newColumnName="encoding"/>
    </changeSet>


    <!-- 1310: Add indexes to measurable_rating -->
    <changeSet author="dwatkins"
               id="20170103-1310-1">
        <createIndex indexName="idx_m_rating_entity"
                     tableName="measurable_rating"
                     unique="false">
            <column name="entity_id" type="${id.type}"/>
            <column name="entity_kind" type="${enum.type}"/>
        </createIndex>
        <createIndex indexName="idx_m_rating_measurable"
                     tableName="measurable_rating"
                     unique="false">
            <column name="measurable_id" type="${long.type}"/>
        </createIndex>
    </changeSet>


    <!-- 1307: Add Measurables to FT Index -->
    <changeSet author="dwatkins"
               id="20170104-1307-1"
               dbms="mysql">
        <sql>
            CREATE FULLTEXT INDEX measurable_content_ft_idx
            ON measurable (name, description, external_id)
        </sql>
    </changeSet>

    <changeSet author="dwatkins"
               id="20170104-1307-1"
               dbms="mssql">
        <sql>
            CREATE FULLTEXT INDEX ON measurable
            (name, description, external_id)
            KEY INDEX measurable_pkey
            ON WaltzFTS
            WITH STOPLIST = SYSTEM;
        </sql>
    </changeSet>


    <!-- 1327: Add CHILD_KIND and OPERATION to CHANGE_LOG -->
    <changeSet id="20170105-1327-1"
               author="rovats">
        <addColumn tableName="change_log">
            <column name="child_kind"
                    type="${enum.type}">
                <constraints nullable="true"></constraints>
            </column>
        </addColumn>
    </changeSet>

    <changeSet id="20170105-1327-2"
               author="rovats">
        <addColumn tableName="change_log">
            <column name="operation"
                    defaultValue="UNKNOWN"
                    type="${enum.type}">
                <constraints nullable="false"></constraints>
            </column>
        </addColumn>
    </changeSet>

    <changeSet id="20170105-1327-3"
               author="rovats">
        <sql>
            UPDATE change_log SET
                child_kind = 'BOOKMARK',
                operation = CASE
                                WHEN message like 'Added%'
                                    THEN 'ADD'
                                WHEN message like 'Updated%'
                                    THEN 'UPDATE'
                                WHEN message LIKE 'Deleted%'
                                    THEN 'REMOVE'
                            END
            WHERE message LIKE '%bookmark%';
        </sql>
        <sql>
            UPDATE change_log SET
                child_kind = 'PHYSICAL_FLOW',
                operation = CASE
                                WHEN message like 'Creating%'
                                    THEN 'ADD'
                                WHEN message LIKE '%deleted%'
                                    THEN 'REMOVE'
                                ELSE 'UPDATE'
                            END
            WHERE message LIKE 'Physical flow%'
                    or message LIKE '%physical flow%'
        </sql>
        <sql>
            UPDATE change_log SET
                child_kind = 'PHYSICAL_SPECIFICATION',
                operation = 'REMOVE'
            WHERE message LIKE 'Specification%'
        </sql>
        <sql>
            UPDATE change_log SET
                child_kind = 'LOGICAL_DATA_FLOW',
                operation = CASE
                                WHEN message like 'Flow added%'
                                    THEN 'ADD'
                                WHEN message LIKE 'Flow removed%'
                                    THEN 'REMOVE'
                                ELSE 'UPDATE'
                            END
            WHERE message LIKE '%characteristics%for flow%'
                    or message LIKE 'Flow%between%'
        </sql>
        <sql>
            UPDATE change_log SET
                child_kind = 'CAPABILITY',
                operation = CASE
                                WHEN message like 'Adding capability%'
                                    THEN 'ADD'
                                WHEN message LIKE 'Removed capability%'
                                    THEN 'REMOVE'
                                ELSE 'UPDATE'
                            END
            WHERE parent_kind = 'APPLICATION'
                    and message LIKE '%capability%'
        </sql>
        <sql>
            UPDATE change_log SET
                operation = 'UPDATE'
            WHERE parent_kind = 'APPLICATION'
                    and child_kind IS NULL
        </sql>
        <sql>
            UPDATE change_log SET
                child_kind = CASE
                                WHEN message LIKE 'Subscribed %'
                                        or message LIKE 'Unsubscribed %'
                                        or message LIKE 'Added owner %'
                                    THEN 'PERSON'
                                WHEN message LIKE '% application %'
                                    THEN 'APPLICATION'
                                WHEN message like '%change initiative%'
                                    THEN 'CHANGE_INITIATIVE'
                            END,
                operation = CASE
                                WHEN message like 'Subscribed %'
                                        or message like 'Added %'
                                        or message like 'Created %'
                                        or message like 'Associated %'
                                    THEN 'ADD'
                                WHEN message LIKE 'Unsubscribed %'
                                        or message LIKE 'Deleted group%'
                                        or message LIKE 'Removed %'
                                    THEN 'REMOVE'
                                ELSE 'UPDATE'
                            END
            WHERE parent_kind = 'APP_GROUP'
        </sql>
    </changeSet>

    <changeSet id="20170106-1327-4"
               author="rovats">
        <sql>
            UPDATE change_log SET
                child_kind = 'LOGICAL_DATA_FLOW',
                operation = 'UPDATE'
            WHERE message LIKE '% usage kind/s: %for data type:%'
        </sql>
    </changeSet>


    <!-- 1354: Complexity -->
    <changeSet id="20170116-1354-1"
               author="dwatkins">
        <sql>
            DELETE FROM complexity_score
            WHERE complexity_kind = 'CAPABILITY'
        </sql>
    </changeSet>


    <!-- 1421: Survey -->
    <changeSet author="rovats"
               id="20170126-1421-1">
        <createTable tableName="survey_template">
            <column name="id"
                    autoIncrement="true"
                    type="${id.type}">
                <constraints nullable="false"
                             primaryKey="true"
                             primaryKeyName="survey_template_pkey"/>
            </column>
            <column name="name"
                    type="${name.type}">
                <constraints nullable="false"/>
            </column>
            <column name="description"
                    type="${description.type}">
                <constraints nullable="true"/>
            </column>
            <column name="target_entity_kind"
                    type="${enum.type}">
                <constraints nullable="false"/>
            </column>
            <column name="owner_id"
                    type="${id.type}">
                <constraints nullable="false"/>
            </column>
            <column name="created_at"
                    type="TIMESTAMP"
                    defaultValueComputed="${now.value}">
                <constraints nullable="false"/>
            </column>
            <column name="status"
                    type="${enum.type}">
                <constraints nullable="false"/>
            </column>
        </createTable>
    </changeSet>

    <changeSet author="rovats"
               id="20170126-1421-2">
        <createTable tableName="survey_run">
            <column name="id"
                    autoIncrement="true"
                    type="${id.type}">
                <constraints nullable="false"
                             primaryKey="true"
                             primaryKeyName="survey_run_pkey"/>
            </column>
            <column name="survey_template_id"
                    type="${id.type}">
                <constraints nullable="false"/>
            </column>
            <column name="name"
                    type="${name.type}">
                <constraints nullable="false"/>
            </column>
            <column name="description"
                    type="${description.type}">
                <constraints nullable="true"/>
            </column>
            <column name="selector_entity_kind"
                    type="${enum.type}">
                <constraints nullable="false"/>
            </column>
            <column name="selector_entity_id"
                    type="${id.type}">
                <constraints nullable="false"/>
            </column>
            <column name="selector_hierarchy_scope"
                    type="${enum.type}">
                <constraints nullable="false"/>
            </column>
            <column name="involvement_kind_ids"
                    type="VARCHAR(255)">
                <constraints nullable="true"/>
            </column>
            <column name="issued_on"
                    type="DATE">
                <constraints nullable="true"/>
            </column>
            <column name="due_date"
                    type="DATE">
                <constraints nullable="true"/>
            </column>
            <column name="issuance_kind"
                    type="${enum.type}">
                <constraints nullable="false"/>
            </column>
            <column name="owner_id"
                    type="${id.type}">
                <constraints nullable="false"/>
            </column>
            <column name="contact_email"
                    type="${email.type}">
                <constraints nullable="false"/>
            </column>
            <column name="status"
                    type="${enum.type}">
                <constraints nullable="false"/>
            </column>
        </createTable>
    </changeSet>

    <changeSet author="rovats"
               id="20170126-1421-3">
        <createTable tableName="survey_instance">
            <column name="id"
                    autoIncrement="true"
                    type="${id.type}">
                <constraints nullable="false"
                             primaryKey="true"
                             primaryKeyName="survey_instance_pkey"/>
            </column>
            <column name="survey_run_id"
                    type="${id.type}">
                <constraints nullable="false"/>
            </column>
            <column name="entity_kind"
                    type="${enum.type}">
                <constraints nullable="false"/>
            </column>
            <column name="entity_id"
                    type="${id.type}">
                <constraints nullable="false"/>
            </column>
            <column name="status"
                    type="${enum.type}">
                <constraints nullable="false"/>
            </column>
        </createTable>
    </changeSet>

    <changeSet author="rovats"
               id="20170126-1421-4">
        <createTable tableName="survey_instance_recipient">
            <column name="id"
                    autoIncrement="true"
                    type="${id.type}">
                <constraints nullable="false"
                             primaryKey="true"
                             primaryKeyName="survey_instance_recipient_pkey"/>
            </column>
            <column name="survey_instance_id"
                    type="${id.type}">
                <constraints nullable="false"/>
            </column>
            <column name="person_id"
                    type="${id.type}">
                <constraints nullable="false"/>
            </column>
        </createTable>
    </changeSet>


    <!-- 1428: Measurable Definitions -->
    <changeSet author="dwatkins"
               id="20170127-1428-1">
        <createTable tableName="measurable_category">
            <column name="id"
                    autoIncrement="true"
                    type="${id.type}">
                <constraints nullable="false"
                             primaryKey="true"
                             primaryKeyName="measurable_category_pkey"/>
            </column>
            <column name="name"
                    type="${name.type}">
                <constraints nullable="false"/>
            </column>
            <column name="description"
                    type="${description.type}">
                <constraints nullable="false"/>
            </column>
            <column name="external_id"
                    type="${external-id.type}">
                <constraints nullable="true"/>
            </column>
            <column name="rating_name_r"
                    type="${name.type}">
                <constraints nullable="false"/>
            </column>
            <column name="rating_name_a"
                    type="${name.type}">
                <constraints nullable="false"/>
            </column>
            <column name="rating_name_g"
                    type="${name.type}">
                <constraints nullable="false"/>
            </column>
            <column name="rating_name_z"
                    type="${name.type}">
                <constraints nullable="false"/>
            </column>
            <column name="last_updated_at"
                    type="TIMESTAMP"
                    defaultValueComputed="${now.value}"/>
            <column name="last_updated_by"
                    type="${name.type}">
                <constraints nullable="false"/>
            </column>

        </createTable>
    </changeSet>

    <changeSet author="dwatkins"
               id="20170127-1428-2">
        <insert tableName="measurable_category">
            <column name="name" value="Function"/>
            <column name="description" value="Business Function"/>
            <column name="external_id" value="CAPABILITY"/>
            <column name="rating_name_r" value="Poor"/>
            <column name="rating_name_a" value="Adequate"/>
            <column name="rating_name_g" value="Good"/>
            <column name="rating_name_z" value="Unknown"/>
            <column name="last_updated_by" value="admin"/>
        </insert>
        <insert tableName="measurable_category">
            <column name="name" value="Process"/>
            <column name="description" value="Business Processes"/>
            <column name="external_id" value="PROCESS"/>
            <column name="rating_name_r" value="Poor"/>
            <column name="rating_name_a" value="Adequate"/>
            <column name="rating_name_g" value="Good"/>
            <column name="rating_name_z" value="Unknown"/>
            <column name="last_updated_by" value="admin"/>
        </insert>
        <insert tableName="measurable_category">
            <column name="name" value="Service"/>
            <column name="description" value="Business Services"/>
            <column name="external_id" value="SERVICE"/>
            <column name="rating_name_r" value="Poor"/>
            <column name="rating_name_a" value="Adequate"/>
            <column name="rating_name_g" value="Good"/>
            <column name="rating_name_z" value="Unknown"/>
            <column name="last_updated_by" value="admin"/>
        </insert>
        <insert tableName="measurable_category">
            <column name="name" value="Product"/>
            <column name="description" value="Product"/>
            <column name="external_id" value="PRODUCT"/>
            <column name="rating_name_r" value="Poor"/>
            <column name="rating_name_a" value="Adequate"/>
            <column name="rating_name_g" value="Good"/>
            <column name="rating_name_z" value="Unknown"/>
            <column name="last_updated_by" value="admin"/>
        </insert>
        <insert tableName="measurable_category">
            <column name="name" value="Region"/>
            <column name="description" value="Region"/>
            <column name="external_id" value="REGION"/>
            <column name="rating_name_r" value="Poor"/>
            <column name="rating_name_a" value="Adequate"/>
            <column name="rating_name_g" value="Good"/>
            <column name="rating_name_z" value="Unknown"/>
            <column name="last_updated_by" value="admin"/>
        </insert>
    </changeSet>

    <changeSet author="dwatkins"
               id="20170127-1428-3">
        <addColumn tableName="measurable">
            <column name="measurable_category_id"
                    afterColumn="measurable_kind"
                    type="${id.type}">
                <constraints nullable="true"></constraints>
            </column>
        </addColumn>
    </changeSet>

    <changeSet author="dwatkins"
               dbms="mysql"
               id="20170127-1428-4a">
        <sql>
            UPDATE measurable m
              INNER JOIN measurable_category mc
                ON mc.external_id = m.measurable_kind
            SET m.measurable_category_id = mc.id
        </sql>
    </changeSet>

    <changeSet author="dwatkins"
               dbms="mssql"
               id="20170127-1428-4b">
        <sql>
            UPDATE m
            SET m.measurable_category_id = mc.id
            FROM measurable m
                INNER JOIN measurable_category mc
                    ON mc.external_id = m.measurable_kind
        </sql>
    </changeSet>

    <changeSet author="dwatkins"
               id="20170127-1428-5">
        <dropColumn tableName="measurable"
                    columnName="measurable_kind"/>
    </changeSet>


    <!-- 1118: Add updated_by to bookmarks -->
    <changeSet author="dwatkins"
               id="20170130-1118-1">
        <addColumn tableName="bookmark">
            <column name="last_updated_by"
                    type="${name.type}">
                <constraints nullable="true"/>
            </column>
        </addColumn>
    </changeSet>

    <changeSet author="dwatkins"
               id="20170130-1118-2">
        <sql>
            UPDATE bookmark
            SET last_updated_by = 'unknown'
        </sql>
    </changeSet>

    <changeSet author="dwatkins"
               id="20170130-1118-3">
        <addNotNullConstraint columnDataType="${name.type}"
                              columnName="last_updated_by"
                              defaultNullValue="UNKNOWN"
                              tableName="bookmark"/>
    </changeSet>


    <!-- 1445: Migrate Perspective Measurables -->
    <changeSet author="dwatkins"
               id="20170131-1445-1a"
               dbms="mysql">
        <sql>
            INSERT INTO measurable_category
              (name, description, external_id,
              rating_name_r, rating_name_a, rating_name_g, rating_name_z,
              last_updated_at, last_updated_by)
            SELECT
              p.name, p.description, p.code,
              'Poor', 'Adequate', 'Good', 'Unknown',
              curdate(), 'admin'
            FROM perspective p;
        </sql>
    </changeSet>

    <changeSet author="dwatkins"
               id="20170131-1445-1b"
               dbms="mssql">
        <sql>
            INSERT INTO measurable_category
              (name, description, external_id,
              rating_name_r, rating_name_a, rating_name_g, rating_name_z,
              last_updated_at, last_updated_by)
            SELECT
              p.name, p.description, p.code,
              'Poor', 'Adequate', 'Good', 'Unknown',
              getutcdate(), 'admin'
            FROM perspective p;
        </sql>
    </changeSet>

    <changeSet author="dwatkins"
               id="20170131-1445-2a"
               dbms="mysql">
        <sql>
            INSERT INTO measurable
              (parent_id, name, measurable_category_id,
              concrete, description, external_id,
              last_updated_at, last_updated_by, provenance)
            SELECT
              null, pm.name, mc.id,
              1, pm.description, pm.code,
              curdate(), 'admin', 'waltz'
            FROM perspective_measurable pm
              INNER JOIN measurable_category mc
                ON mc.external_id = pm.perspective_code;
        </sql>
    </changeSet>

    <changeSet author="dwatkins"
               id="20170131-1445-2b"
               dbms="mssql">
        <sql>
            INSERT INTO measurable
              (parent_id, name, measurable_category_id,
              concrete, description, external_id,
              last_updated_at, last_updated_by, provenance)
            SELECT
              null, pm.name, mc.id,
              1, pm.description, pm.code,
              getutcdate(), 'admin', 'waltz'
            FROM perspective_measurable pm
              INNER JOIN measurable_category mc
                ON mc.external_id = pm.perspective_code;
        </sql>
    </changeSet>

    <changeSet author="dwatkins"
               id="20170131-1445-3">
        <renameTable newTableName="perspective_1_1"
                     oldTableName="perspective"/>

        <renameTable newTableName="perspective_measurable_1_1"
                     oldTableName="perspective_measurable"/>

        <renameTable newTableName="perspective_rating_1_1"
                     oldTableName="perspective_rating"/>

        <dropPrimaryKey constraintName="perspective_pkey"
                        tableName="perspective_1_1"/>

        <dropPrimaryKey constraintName="perspective_measure_pkey"
                        tableName="perspective_measurable_1_1"/>

        <addPrimaryKey columnNames="code"
                       constraintName="perspective_1_1_pkey"
                       tableName="perspective_1_1"/>

        <addPrimaryKey columnNames="code"
                       constraintName="perspective_measurable_1_1_pkey"
                       tableName="perspective_measurable_1_1"/>
    </changeSet>


    <!-- 1218: Perspective Definition -->
    <changeSet author="dwatkins"
               id="20170201-1218-1">
        <createTable tableName="perspective_definition">
            <column name="id"
                    autoIncrement="true"
                    type="${id.type}">
                <constraints nullable="false"
                             primaryKey="true"
                             primaryKeyName="perspective_definition_pkey"/>
            </column>
            <column name="name"
                    type="${name.type}">
                <constraints nullable="false"/>
            </column>
            <column name="description"
                    type="${description.type}">
                <constraints nullable="false"/>
            </column>
            <column name="category_x"
                    type="${id.type}">
                <constraints nullable="false"/>
            </column>
            <column name="category_y"
                    type="${id.type}">
                <constraints nullable="false"/>
            </column>
        </createTable>
    </changeSet>


    <!-- 1220: Perspective Rating -->
    <changeSet author="dwatkins"
               id="20170201-1220-1">
        <createTable tableName="perspective_rating">
            <column name="entity_kind"
                    type="${enum.type}">
                <constraints nullable="false"/>
            </column>
            <column name="entity_id"
                    type="${id.type}">
                <constraints nullable="false"/>
            </column>
            <column name="category_x"
                    type="${id.type}">
                <constraints nullable="false"/>
            </column>
            <column name="category_y"
                    type="${id.type}">
                <constraints nullable="false"/>
            </column>
            <column name="rating"
                    type="${rag.type}">
                <constraints nullable="false"/>
            </column>
            <column name="last_updated_at"
                    type="TIMESTAMP"
                    defaultValueComputed="${now.value}"/>
            <column name="last_updated_by"
                    type="${name.type}">
                <constraints nullable="false"/>
            </column>
        </createTable>
    </changeSet>

    <changeSet author="dwatkins"
               id="20170201-1220-2">
        <addColumn tableName="perspective_rating">
            <column name="measurable_x"
                    type="${id.type}">
                <constraints nullable="false"/>
            </column>
            <column name="measurable_y"
                    type="${id.type}">
                <constraints nullable="false"/>
            </column>
        </addColumn>
    </changeSet>

<<<<<<< HEAD
    <changeSet author="dwatkins"
               id="20170201-1220-3">
        <dropColumn tableName="perspective_rating"
                    columnName="category_x" />
        <dropColumn tableName="perspective_rating"
                    columnName="category_y" />
=======

    <!-- 1366: Attestation -->
    <changeSet author="kamransaleem"
               id="20170201-1366-1">
        <createTable tableName="attestation">
            <column name="id"
                    autoIncrement="true"
                    type="${id.type}">
                <constraints nullable="false"
                             primaryKey="true"
                             primaryKeyName="attestation_pkey"/>
            </column>
            <column name="entity_kind"
                    type="${enum.type}">
                <constraints nullable="false"/>
            </column>
            <column name="entity_id"
                    type="${id.type}">
                <constraints nullable="false"/>
            </column>
            <column name="attestation_type"
                    type="${enum.type}">
                <constraints nullable="false"/>
            </column>
            <column name="attested_by"
                    type="${name.type}">
                <constraints nullable="false"/>
            </column>
            <column name="attested_at"
                    type="TIMESTAMP"
                    defaultValueComputed="${now.value}"/>
            <column name="comments"
                    type="${description.type}">
                <constraints nullable="true"/>
            </column>
        </createTable>
    </changeSet>

    <changeSet author="kamransaleem"
               id="20170201-1366-2">
        <createIndex indexName="idx_attestation_entity"
                     tableName="attestation"
                     unique="false">
            <column name="entity_id" type="${id.type}"/>
            <column name="entity_kind" type="${enum.type}"/>
        </createIndex>
    </changeSet>

    <changeSet author="kamransaleem"
               id="20170201-1366-3a"
               dbms="mssql">
        <sql>
            INSERT INTO attestation
            (entity_kind, entity_id, attestation_type, attested_by, attested_at, comments)
            SELECT
            'LOGICAL_DATA_FLOW', id, 'IMPLICIT', 'admin', getutcdate(), null
            FROM logical_flow
        </sql>
    </changeSet>

    <changeSet author="kamransaleem"
               id="20170201-1366-3b"
               dbms="mysql">
        <sql>
            INSERT INTO attestation
            (entity_kind, entity_id, attestation_type, attested_by, attested_at, comments)
            SELECT
            'LOGICAL_DATA_FLOW', id, 'IMPLICIT', 'admin', curdate(), null
            FROM logical_flow
        </sql>
    </changeSet>

    <changeSet author="kamransaleem"
               id="20170201-1366-4a"
               dbms="mssql">
        <sql>
            INSERT INTO attestation
            (entity_kind, entity_id, attestation_type, attested_by, attested_at, comments)
            SELECT
            'PHYSICAL_FLOW', id, 'IMPLICIT', 'admin', getutcdate(), null
            FROM physical_flow
        </sql>
    </changeSet>

    <changeSet author="kamransaleem"
               id="20170201-1366-4b"
               dbms="mysql">
        <sql>
            INSERT INTO attestation
            (entity_kind, entity_id, attestation_type, attested_by, attested_at, comments)
            SELECT
            'PHYSICAL_FLOW', id, 'IMPLICIT', 'admin', curdate(), null
            FROM physical_flow
        </sql>
    </changeSet>

    <changeSet author="kamransaleem"
               id="20170201-1366-5a"
               dbms="mssql">
        <sql>
            INSERT INTO attestation
            (entity_kind, entity_id, attestation_type, attested_by, attested_at, comments)
            SELECT
            'PHYSICAL_SPECIFICATION', id, 'IMPLICIT', 'admin', getutcdate(), null
            FROM physical_specification
        </sql>
    </changeSet>

    <changeSet author="kamransaleem"
               id="20170201-1366-5b"
               dbms="mysql">
        <sql>
            INSERT INTO attestation
            (entity_kind, entity_id, attestation_type, attested_by, attested_at, comments)
            SELECT
            'PHYSICAL_SPECIFICATION', id, 'IMPLICIT', 'admin', curdate(), null
            FROM physical_specification
        </sql>
>>>>>>> 488a5c00
    </changeSet>

</databaseChangeLog><|MERGE_RESOLUTION|>--- conflicted
+++ resolved
@@ -1065,14 +1065,14 @@
         </addColumn>
     </changeSet>
 
-<<<<<<< HEAD
     <changeSet author="dwatkins"
                id="20170201-1220-3">
         <dropColumn tableName="perspective_rating"
                     columnName="category_x" />
         <dropColumn tableName="perspective_rating"
                     columnName="category_y" />
-=======
+    </changeSet>
+
 
     <!-- 1366: Attestation -->
     <changeSet author="kamransaleem"
@@ -1191,7 +1191,6 @@
             'PHYSICAL_SPECIFICATION', id, 'IMPLICIT', 'admin', curdate(), null
             FROM physical_specification
         </sql>
->>>>>>> 488a5c00
     </changeSet>
 
 </databaseChangeLog>