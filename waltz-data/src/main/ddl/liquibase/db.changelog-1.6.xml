--- conflicted
+++ resolved
@@ -561,7 +561,6 @@
     </changeSet>
 
 
-<<<<<<< HEAD
     <!-- 2534: Survey: Date Question Type -->
     <changeSet id="20170905-2534-1"
                author="rovats">
@@ -583,7 +582,6 @@
     </changeSet>
 
 
-=======
     <changeSet id="20170907-2515-1"
                author="davidwatkins73">
         <insert tableName="static_panel">
@@ -603,8 +601,7 @@
                     value="Applications may be identified as authoritative for data set. The organisational unit whose applications receive the data is responsible for declaring this list, enabling differing parts of the organisation to have their own policies."/>
         </insert>
     </changeSet>
-  
->>>>>>> 283288e5
+
     <!-- 2553 - survey_instance_recipient index on person_id -->
     <changeSet id="20170906-2553-1"
                author="kamransaleem">
