--- conflicted
+++ resolved
@@ -573,7 +573,15 @@
     </changeSet>
 
 
-<<<<<<< HEAD
+    <!-- 2551: Bookmark: Increase URL field length -->
+    <changeSet id="20170906-2551-1"
+               author="rovats">
+        <modifyDataType tableName="bookmark"
+                        columnName="url"
+                        newDataType="${url.type}"/>
+    </changeSet>
+
+
     <!-- 2553 - survey_instance_recipient index on person_id -->
     <changeSet id="20170906-2553-1"
                author="kamransaleem">
@@ -595,14 +603,6 @@
             <column name="user_id" type="${name.type}">
             </column>
         </createIndex>
-=======
-    <!-- 2551: Bookmark: Increase URL field length -->
-    <changeSet id="20170906-2551-1"
-               author="rovats">
-        <modifyDataType tableName="bookmark"
-                        columnName="url"
-                        newDataType="${url.type}"/>
->>>>>>> 56ff1762
     </changeSet>
 
 </databaseChangeLog>