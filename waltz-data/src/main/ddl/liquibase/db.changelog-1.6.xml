<?xml version="1.0" encoding="UTF-8" standalone="no"?>
<!--
  ~ /*
  ~  * Waltz - Enterprise Architecture
  ~  * Copyright (C) 2017  Khartec Ltd.
  ~  *
  ~  * This program is free software: you can redistribute it and/or modify
  ~  * it under the terms of the GNU Lesser General Public License as published by
  ~  * the Free Software Foundation, either version 3 of the License, or
  ~  * (at your option) any later version.
  ~  *
  ~  * This program is distributed in the hope that it will be useful,
  ~  * but WITHOUT ANY WARRANTY; without even the implied warranty of
  ~  * MERCHANTABILITY or FITNESS FOR A PARTICULAR PURPOSE.  See the
  ~  * GNU Lesser General Public License for more details.
  ~  *
  ~  * You should have received a copy of the GNU Lesser General Public License
  ~  * along with this program.  If not, see <http://www.gnu.org/licenses/>.
  ~  */
  -->

<databaseChangeLog xmlns:xsi="http://www.w3.org/2001/XMLSchema-instance"
                   xmlns="http://www.liquibase.org/xml/ns/dbchangelog"
                   xsi:schemaLocation="http://www.liquibase.org/xml/ns/dbchangelog http://www.liquibase.org/xml/ns/dbchangelog/dbchangelog-3.4.xsd"
                   logicalFilePath="db.changelog-1.6.xml">

    <!-- 1174 -->
    <changeSet id="20170728-1174-1"
               author="kamransaleem">
        <comment>1174: Drop perspective 1_1 tables</comment>
        <dropTable tableName="perspective_1_1"/>
    </changeSet>

    <changeSet id="20170728-1174-2"
               author="kamransaleem">
        <comment>1174: Drop perspective 1_1 tables</comment>
        <dropTable tableName="perspective_measurable_1_1"/>
    </changeSet>

    <changeSet id="20170728-1174-3"
               author="kamransaleem">
        <comment>1174: Drop perspective 1_1 tables</comment>
        <dropTable tableName="perspective_rating_1_1"/>
    </changeSet>


    <!-- 1265 - deprecate app_capability table -->
    <changeSet author="kamransaleem"
               id="20170801-1265-1">
        <comment>1265 - deprecate app_capability table</comment>
        <renameTable newTableName="app_capability_1_6"
                     oldTableName="app_capability"/>

        <dropPrimaryKey constraintName="app_capability_pkey"
                        tableName="app_capability_1_6"/>

        <addPrimaryKey columnNames="application_id, capability_id"
                       constraintName="app_capability_1_6_pkey"
                       tableName="app_capability_1_6"/>
    </changeSet>


    <!-- 1722 - deprecate capability table -->
    <changeSet author="kamransaleem"
               id="20170801-1722-1">
        <comment>1722 - deprecate capability table</comment>
        <renameTable newTableName="capability_1_6"
                     oldTableName="capability"/>

        <dropPrimaryKey constraintName="capability_pkey"
                        tableName="capability_1_6"/>

        <addPrimaryKey columnNames="id"
                       constraintName="capability_1_6_pkey"
                       tableName="capability_1_6"/>
    </changeSet>


    <!-- 2467 -->
    <changeSet id="20170831-2467-1"
               author="rovats">
        <comment>2467: Add EntityLifecycleStatus on apps</comment>
        <addColumn tableName="application">
            <column name="entity_lifecycle_status"
                    type="${enum.type}"
                    defaultValue="ACTIVE">
                <constraints nullable="false"/>
                          </column>
        </addColumn>
    </changeSet>

  
    <!-- 2205 - end_user_application add external_id -->
    <changeSet author="kamransaleem"
               id="20170802-2205-1">
        <comment>2205 - end_user_application add external_id</comment>
        <addColumn tableName="end_user_application">
            <column name="external_id"
                    type="${external-id.type}">
                <constraints nullable="true"/>
            </column>
        </addColumn>
    </changeSet>


    <!-- 2474 -->
    <changeSet id="20170808-2474-1"
               author="rovats">
        <comment>2474: Deprecate existing Attestation table</comment>
        <renameTable newTableName="attestation_1_6"
                     oldTableName="attestation"/>
    </changeSet>

<<<<<<< HEAD
=======

>>>>>>> b1033ddf
    <changeSet id="20170808-2474-1a"
               author="kamransaleem"
               dbms="mssql">
        <comment>2488: rename attestation_pkey to attestation_1_6_pkey</comment>

        <dropPrimaryKey constraintName="attestation_pkey"
                        tableName="attestation_1_6" />

        <addPrimaryKey columnNames="id"
                       constraintName="attestation_1_6_pkey"
                       tableName="attestation_1_6" />
    </changeSet>

<<<<<<< HEAD
=======

>>>>>>> b1033ddf
    <changeSet id="20170808-2474-2"
               author="rovats">
        <comment>2474: Recreate Attestation table</comment>
        <createTable tableName="attestation"
                     remarks="Store attestation records">
            <column name="id"
                    type="${id.type}"
                    autoIncrement="true">
                <constraints nullable="false"
                             primaryKey="true"
                             primaryKeyName="attestation_pkey"/>
            </column>
            <column name="parent_entity_id"
                    type="${id.type}">
                <constraints nullable="false"/>
            </column>
            <column name="parent_entity_kind"
                    type="${enum.type}">
                <constraints nullable="false"/>
            </column>
            <column name="child_entity_kind"
                    type="${enum.type}">
                <constraints nullable="false"/>
            </column>
            <column name="attested_at"
                    type="TIMESTAMP">
                <constraints nullable="false"/>
            </column>
            <column name="attested_by"
                    type="${name.type}">
                <constraints nullable="false"/>
            </column>
            <column name="comments"
                    type="${description.type}">
                <constraints nullable="true"/>
            </column>
        </createTable>
    </changeSet>

    <changeSet id="20170808-2474-3"
               author="rovats">
        <comment>2474: Add attestation columns</comment>
        <addColumn tableName="logical_flow">
            <column name="last_attested_at"
                    type="TIMESTAMP">
                <constraints nullable="true"/>
            </column>
            <column name="last_attested_by"
                    type="${name.type}">
                <constraints nullable="true"/>
            </column>
        </addColumn>
    </changeSet>

    <changeSet id="20170808-2474-4"
               author="rovats">
        <comment>2474: Add attestation columns</comment>
        <addColumn tableName="physical_flow">
            <column name="last_attested_at"
                    type="TIMESTAMP">
                <constraints nullable="true"/>
            </column>
            <column name="last_attested_by"
                    type="${name.type}">
                <constraints nullable="true"/>
            </column>
        </addColumn>
    </changeSet>


<<<<<<< HEAD
    <!-- 2483 -->
    <changeSet id="20170808-2483-1"
               author="rovats">
        <comment>2474: Attestation_Run table</comment>
        <createTable tableName="attestation_run"
                     remarks="Store attestation run records">
            <column name="id"
                    type="${id.type}"
                    autoIncrement="true">
                <constraints nullable="false"
                             primaryKey="true"
                             primaryKeyName="attestation_run_pkey"/>
            </column>
            <column name="target_entity_kind"
                    type="${enum.type}">
                <constraints nullable="false"/>
            </column>
            <column name="name"
                    type="${name.type}">
                <constraints nullable="false"/>
            </column>
            <column name="description"
                    type="${description.type}">
                <constraints nullable="true"/>
            </column>
            <column name="selector_entity_kind"
                    type="${enum.type}">
                <constraints nullable="false"/>
            </column>
            <column name="selector_entity_id"
                    type="${id.type}">
                <constraints nullable="false"/>
            </column>
            <column name="selector_hierarchy_scope"
                    type="${enum.type}">
                <constraints nullable="false"/>
            </column>
            <column name="involvement_kind_ids"
                    type="VARCHAR(255)">
                <constraints nullable="false"/>
            </column>
            <column name="issued_by"
                    type="${name.type}">
                <constraints nullable="false"/>
            </column>
            <column name="issued_on"
                    type="DATE">
                <constraints nullable="false"/>
            </column>
            <column name="due_date"
                    type="DATE">
                <constraints nullable="false"/>
            </column>
        </createTable>
    </changeSet>

    <changeSet id="20170808-2483-2"
               author="rovats">
        <comment>2474: Attestation_Instance table</comment>
        <createTable tableName="attestation_instance"
                     remarks="Store attestation instance records">
            <column name="id"
                    type="${id.type}"
                    autoIncrement="true">
                <constraints nullable="false"
                             primaryKey="true"
                             primaryKeyName="attestation_instance_pkey"/>
            </column>
            <column name="attestation_run_id"
                    type="${id.type}">
                <constraints nullable="false"/>
            </column>
            <column name="parent_entity_id"
                    type="${id.type}">
                <constraints nullable="false"/>
            </column>
            <column name="parent_entity_kind"
                    type="${enum.type}">
                <constraints nullable="false"/>
            </column>
            <column name="child_entity_kind"
                    type="${enum.type}">
                <constraints nullable="false"/>
            </column>
            <column name="attested_at"
                    type="TIMESTAMP">
                <constraints nullable="true"/>
            </column>
            <column name="attested_by"
                    type="${name.type}">
                <constraints nullable="true"/>
            </column>
            <column name="comments"
                    type="${description.type}">
                <constraints nullable="true"/>
            </column>
        </createTable>
    </changeSet>

    <changeSet id="20170808-2483-3"
               author="rovats">
        <comment>2474: Attestation_Instance_Recipient table</comment>
        <createTable tableName="attestation_instance_recipient"
                     remarks="Store attestation instance recipient records">
            <column name="id"
                    autoIncrement="true"
                    type="${id.type}">
                <constraints nullable="false"
                             primaryKey="true"
                             primaryKeyName="attestation_instance_recipient_pkey"/>
            </column>
            <column name="attestation_instance_id"
                    type="${id.type}">
                <constraints nullable="false"/>
            </column>
            <column name="user_id"
                    type="${name.type}">
                <constraints nullable="false"/>
            </column>
        </createTable>
    </changeSet>


    <!-- 2485 -->
    <changeSet id="20170815-2485-1"
               author="kamransaleem">
        <comment>2485: Attestation_Instance - remove comments column</comment>
        <dropColumn tableName="attestation_instance"
                    columnName="comments" />
    </changeSet>

=======
>>>>>>> b1033ddf
    <!-- 2492: enum value table -->
    <changeSet id="20170816-2492-1"
               author="davidwatkins73">
        <comment>2492: Create enum value table</comment>
        <createTable tableName="enum_value"
                     remarks="Store enum values - display names, descriptions and icon names">
            <column name="type"
                    type="${enum.type}">
                <constraints nullable="false"/>
            </column>
            <column name="key"
                    type="${enum.type}">
                <constraints nullable="false"/>
            </column>
            <column name="display_name"
                    type="${name.type}">
                <constraints nullable="false"/>
            </column>
            <column name="description"
                    type="${description.type}">
                <constraints nullable="false"/>
            </column>
            <column name="icon_name"
                    type="${enum.type}"
                    remarks="The default value 'fw', stands for fixed-width which acts like a spacer icon"
                    defaultValue="fw">
                <constraints nullable="false"/>
            </column>
        </createTable>

        <addPrimaryKey columnNames="type,key"
                       constraintName="enum_value_pkey"
                       tableName="enum_value"/>
    </changeSet>
<<<<<<< HEAD

=======
    
>>>>>>> b1033ddf

    <!-- 2493: Auth source rating names etc -->
    <changeSet id="20170817-2493-1"
               author="davidwatkins73">
        <comment>2493: Adding auth source rating names to enum values</comment>
        <insert tableName="enum_value">
            <column name="type"
                    value="AuthoritativenessRating"/>
            <column name="key"
                    value="PRIMARY"/>
            <column name="display_name"
                    value="Primary Source"/>
            <column name="description"
                    value="Primary Sources should be the golden master"/>
        </insert>
        <insert tableName="enum_value">
            <column name="type"
                    value="AuthoritativenessRating"/>
            <column name="key"
                    value="SECONDARY"/>
            <column name="display_name"
                    value="Secondary Source"/>
            <column name="description"
                    value="Secondary Sources should be authorised redistributors of data"/>
        </insert>
        <insert tableName="enum_value">
            <column name="type"
                    value="AuthoritativenessRating"/>
            <column name="key"
                    value="DISCOURAGED"/>
            <column name="display_name"
                    value="Discouraged Source"/>
            <column name="description"
                    value="A discouraged source is one where an alternative primary or secondary source is available"/>
        </insert>
        <insert tableName="enum_value">
            <column name="type"
                    value="AuthoritativenessRating"/>
            <column name="key"
                    value="NO_OPINION"/>
            <column name="display_name"
                    value="No "/>
            <column name="description"
                    value="A source's rating is 'no opinion' when no primary or secondary sources have been declared for the associated data type"/>
        </insert>
    </changeSet>


    <!-- 2494: system defined bookmarks -->
    <changeSet id="20170817-2494-1"
               author="davidwatkins73">
        <comment>2494: Adding bookmark kinds to enum-value table</comment>
        <insert tableName="enum_value">
            <column name="type"
                    value="BookmarkKind"/>
            <column name="key"
                    value="APPLICATION_INSTANCE"/>
            <column name="display_name"
                    value="Application Instance"/>
            <column name="description"
                    value="Application Instance"/>
            <column name="icon_name"
                    value="desktop"/>
        </insert>
        <insert tableName="enum_value">
            <column name="type"
                    value="BookmarkKind"/>
            <column name="key"
                    value="BUILD_SYSTEM"/>
            <column name="display_name"
                    value="Automated Build / Deployment System"/>
            <column name="description"
                    value="Automated Build and Deployment Systems, e.g. Teamcity, Jenkins, Hudson"/>
            <column name="icon_name"
                    value="simplybuilt"/>
        </insert>
        <insert tableName="enum_value">
            <column name="type"
                    value="BookmarkKind"/>
            <column name="key"
                    value="BUSINESS_SPECIFICATION"/>
            <column name="display_name"
                    value="Business Specification"/>
            <column name="description"
                    value="Business Specification"/>
            <column name="icon_name"
                    value="briefcase"/>
        </insert>
        <insert tableName="enum_value">
            <column name="type"
                    value="BookmarkKind"/>
            <column name="key"
                    value="DOCUMENTATION"/>
            <column name="display_name"
                    value="Documentation"/>
            <column name="description"
                    value="Documentation, e.g. Wiki, Sharepoint"/>
            <column name="icon_name"
                    value="book"/>
        </insert>
        <insert tableName="enum_value">
            <column name="type"
                    value="BookmarkKind"/>
            <column name="key"
                    value="ISSUE_TRACKER"/>
            <column name="display_name"
                    value="Issue Tracker"/>
            <column name="description"
                    value="Issue Tracker, e.g. Jira, Bugzilla"/>
            <column name="icon_name"
                    value="tasks"/>
        </insert>
        <insert tableName="enum_value">
            <column name="type"
                    value="BookmarkKind"/>
            <column name="key"
                    value="MONITORING"/>
            <column name="display_name"
                    value="Monitoring"/>
            <column name="description"
                    value="Monitoring Systems"/>
            <column name="icon_name"
                    value="bar-chart"/>
        </insert>
        <insert tableName="enum_value">
            <column name="type"
                    value="BookmarkKind"/>
            <column name="key"
                    value="QUALITY_CONTROL"/>
            <column name="display_name"
                    value="Quality Control"/>
            <column name="description"
                    value="Quality Control Systems"/>
            <column name="icon_name"
                    value="sliders"/>
        </insert>
        <insert tableName="enum_value">
            <column name="type"
                    value="BookmarkKind"/>
            <column name="key"
                    value="SOURCE_CODE_CONTROL"/>
            <column name="display_name"
                    value="Source Code Control"/>
            <column name="description"
                    value="Source Code Control / Management"/>
            <column name="icon_name"
                    value="code"/>
        </insert>
        <insert tableName="enum_value">
            <column name="type"
                    value="BookmarkKind"/>
            <column name="key"
                    value="TECHNICAL_SPECIFICATION"/>
            <column name="display_name"
                    value="Technical Specification"/>
            <column name="description"
                    value="Technical Specification"/>
            <column name="icon_name"
                    value="tty"/>
        </insert>
    </changeSet>


    <!-- 2489: Currency -->
    <changeSet id="20170818-2489-1"
               author="davidwatkins73">
        <insert tableName="settings">
            <column name="name"
                    value="settings.asset-cost.default-currency"/>
            <column name="value"
                    value="EUR"/>
        </insert>
    </changeSet>

</databaseChangeLog><|MERGE_RESOLUTION|>--- conflicted
+++ resolved
@@ -111,10 +111,7 @@
                      oldTableName="attestation"/>
     </changeSet>
 
-<<<<<<< HEAD
-=======
-
->>>>>>> b1033ddf
+
     <changeSet id="20170808-2474-1a"
                author="kamransaleem"
                dbms="mssql">
@@ -128,10 +125,7 @@
                        tableName="attestation_1_6" />
     </changeSet>
 
-<<<<<<< HEAD
-=======
-
->>>>>>> b1033ddf
+
     <changeSet id="20170808-2474-2"
                author="rovats">
         <comment>2474: Recreate Attestation table</comment>
@@ -202,7 +196,6 @@
     </changeSet>
 
 
-<<<<<<< HEAD
     <!-- 2483 -->
     <changeSet id="20170808-2483-1"
                author="rovats">
@@ -334,8 +327,6 @@
                     columnName="comments" />
     </changeSet>
 
-=======
->>>>>>> b1033ddf
     <!-- 2492: enum value table -->
     <changeSet id="20170816-2492-1"
                author="davidwatkins73">
@@ -370,11 +361,7 @@
                        constraintName="enum_value_pkey"
                        tableName="enum_value"/>
     </changeSet>
-<<<<<<< HEAD
-
-=======
-    
->>>>>>> b1033ddf
+
 
     <!-- 2493: Auth source rating names etc -->
     <changeSet id="20170817-2493-1"
@@ -549,4 +536,213 @@
         </insert>
     </changeSet>
 
+    <!-- 2492: enum value table -->
+    <changeSet id="20170816-2492-1"
+               author="davidwatkins73">
+        <comment>2492: Create enum value table</comment>
+        <createTable tableName="enum_value"
+                     remarks="Store enum values - display names, descriptions and icon names">
+            <column name="type"
+                    type="${enum.type}">
+                <constraints nullable="false"/>
+            </column>
+            <column name="key"
+                    type="${enum.type}">
+                <constraints nullable="false"/>
+            </column>
+            <column name="display_name"
+                    type="${name.type}">
+                <constraints nullable="false"/>
+            </column>
+            <column name="description"
+                    type="${description.type}">
+                <constraints nullable="false"/>
+            </column>
+            <column name="icon_name"
+                    type="${enum.type}"
+                    remarks="The default value 'fw', stands for fixed-width which acts like a spacer icon"
+                    defaultValue="fw">
+                <constraints nullable="false"/>
+            </column>
+        </createTable>
+
+        <addPrimaryKey columnNames="type,key"
+                       constraintName="enum_value_pkey"
+                       tableName="enum_value"/>
+    </changeSet>
+
+
+    <!-- 2493: Auth source rating names etc -->
+    <changeSet id="20170817-2493-1"
+               author="davidwatkins73">
+        <comment>2493: Adding auth source rating names to enum values</comment>
+        <insert tableName="enum_value">
+            <column name="type"
+                    value="AuthoritativenessRating"/>
+            <column name="key"
+                    value="PRIMARY"/>
+            <column name="display_name"
+                    value="Primary Source"/>
+            <column name="description"
+                    value="Primary Sources should be the golden master"/>
+        </insert>
+        <insert tableName="enum_value">
+            <column name="type"
+                    value="AuthoritativenessRating"/>
+            <column name="key"
+                    value="SECONDARY"/>
+            <column name="display_name"
+                    value="Secondary Source"/>
+            <column name="description"
+                    value="Secondary Sources should be authorised redistributors of data"/>
+        </insert>
+        <insert tableName="enum_value">
+            <column name="type"
+                    value="AuthoritativenessRating"/>
+            <column name="key"
+                    value="DISCOURAGED"/>
+            <column name="display_name"
+                    value="Discouraged Source"/>
+            <column name="description"
+                    value="A discouraged source is one where an alternative primary or secondary source is available"/>
+        </insert>
+        <insert tableName="enum_value">
+            <column name="type"
+                    value="AuthoritativenessRating"/>
+            <column name="key"
+                    value="NO_OPINION"/>
+            <column name="display_name"
+                    value="No "/>
+            <column name="description"
+                    value="A source's rating is 'no opinion' when no primary or secondary sources have been declared for the associated data type"/>
+        </insert>
+    </changeSet>
+
+
+    <!-- 2494: system defined bookmarks -->
+    <changeSet id="20170817-2494-1"
+               author="davidwatkins73">
+        <comment>2494: Adding bookmark kinds to enum-value table</comment>
+        <insert tableName="enum_value">
+            <column name="type"
+                    value="BookmarkKind"/>
+            <column name="key"
+                    value="APPLICATION_INSTANCE"/>
+            <column name="display_name"
+                    value="Application Instance"/>
+            <column name="description"
+                    value="Application Instance"/>
+            <column name="icon_name"
+                    value="desktop"/>
+        </insert>
+        <insert tableName="enum_value">
+            <column name="type"
+                    value="BookmarkKind"/>
+            <column name="key"
+                    value="BUILD_SYSTEM"/>
+            <column name="display_name"
+                    value="Automated Build / Deployment System"/>
+            <column name="description"
+                    value="Automated Build and Deployment Systems, e.g. Teamcity, Jenkins, Hudson"/>
+            <column name="icon_name"
+                    value="simplybuilt"/>
+        </insert>
+        <insert tableName="enum_value">
+            <column name="type"
+                    value="BookmarkKind"/>
+            <column name="key"
+                    value="BUSINESS_SPECIFICATION"/>
+            <column name="display_name"
+                    value="Business Specification"/>
+            <column name="description"
+                    value="Business Specification"/>
+            <column name="icon_name"
+                    value="briefcase"/>
+        </insert>
+        <insert tableName="enum_value">
+            <column name="type"
+                    value="BookmarkKind"/>
+            <column name="key"
+                    value="DOCUMENTATION"/>
+            <column name="display_name"
+                    value="Documentation"/>
+            <column name="description"
+                    value="Documentation, e.g. Wiki, Sharepoint"/>
+            <column name="icon_name"
+                    value="book"/>
+        </insert>
+        <insert tableName="enum_value">
+            <column name="type"
+                    value="BookmarkKind"/>
+            <column name="key"
+                    value="ISSUE_TRACKER"/>
+            <column name="display_name"
+                    value="Issue Tracker"/>
+            <column name="description"
+                    value="Issue Tracker, e.g. Jira, Bugzilla"/>
+            <column name="icon_name"
+                    value="tasks"/>
+        </insert>
+        <insert tableName="enum_value">
+            <column name="type"
+                    value="BookmarkKind"/>
+            <column name="key"
+                    value="MONITORING"/>
+            <column name="display_name"
+                    value="Monitoring"/>
+            <column name="description"
+                    value="Monitoring Systems"/>
+            <column name="icon_name"
+                    value="bar-chart"/>
+        </insert>
+        <insert tableName="enum_value">
+            <column name="type"
+                    value="BookmarkKind"/>
+            <column name="key"
+                    value="QUALITY_CONTROL"/>
+            <column name="display_name"
+                    value="Quality Control"/>
+            <column name="description"
+                    value="Quality Control Systems"/>
+            <column name="icon_name"
+                    value="sliders"/>
+        </insert>
+        <insert tableName="enum_value">
+            <column name="type"
+                    value="BookmarkKind"/>
+            <column name="key"
+                    value="SOURCE_CODE_CONTROL"/>
+            <column name="display_name"
+                    value="Source Code Control"/>
+            <column name="description"
+                    value="Source Code Control / Management"/>
+            <column name="icon_name"
+                    value="code"/>
+        </insert>
+        <insert tableName="enum_value">
+            <column name="type"
+                    value="BookmarkKind"/>
+            <column name="key"
+                    value="TECHNICAL_SPECIFICATION"/>
+            <column name="display_name"
+                    value="Technical Specification"/>
+            <column name="description"
+                    value="Technical Specification"/>
+            <column name="icon_name"
+                    value="tty"/>
+        </insert>
+    </changeSet>
+
+
+    <!-- 2489: Currency -->
+    <changeSet id="20170818-2489-1"
+               author="davidwatkins73">
+        <insert tableName="settings">
+            <column name="name"
+                    value="settings.asset-cost.default-currency"/>
+            <column name="value"
+                    value="EUR"/>
+        </insert>
+    </changeSet>
+
 </databaseChangeLog>