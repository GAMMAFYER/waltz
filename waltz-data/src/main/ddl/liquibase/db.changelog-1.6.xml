--- conflicted
+++ resolved
@@ -76,7 +76,6 @@
     </changeSet>
 
 
-<<<<<<< HEAD
     <!-- 2467 -->
     <changeSet id="20170831-2467-1"
                author="rovats">
@@ -86,7 +85,11 @@
                     type="${enum.type}"
                     defaultValue="ACTIVE">
                 <constraints nullable="false"/>
-=======
+                          </column>
+        </addColumn>
+    </changeSet>
+
+  
     <!-- 2205 - end_user_application add external_id -->
     <changeSet author="kamransaleem"
                id="20170802-2205-1">
@@ -95,7 +98,6 @@
             <column name="external_id"
                     type="${external-id.type}">
                 <constraints nullable="true"/>
->>>>>>> be336dc8
             </column>
         </addColumn>
     </changeSet>
