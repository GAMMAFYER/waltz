--- conflicted
+++ resolved
@@ -58,7 +58,7 @@
         </insert>
     </changeSet>
 
-  
+
     <!-- 3273: Attestation run - include attested kind and id -->
     <changeSet id="20180913-3273-1"
                author="kamransaleem">
@@ -338,7 +338,6 @@
                     type="${id.type}"/>
         </createIndex>
     </changeSet>
-<<<<<<< HEAD
 
 
     <!-- 3398: Roadmaps -->
@@ -523,7 +522,4 @@
 
     </changeSet>
 
-=======
-  
->>>>>>> da30e2c8
 </databaseChangeLog>