package com.khartec.waltz.data.attestation;

import com.khartec.waltz.model.EntityKind;
import com.khartec.waltz.model.EntityReference;
import com.khartec.waltz.model.HierarchyQueryScope;
import com.khartec.waltz.model.IdSelectionOptions;
<<<<<<< HEAD
import com.khartec.waltz.model.attestation.AttestationRun;
import com.khartec.waltz.model.attestation.AttestationRunCreateCommand;
import com.khartec.waltz.model.attestation.ImmutableAttestationRun;
import com.khartec.waltz.schema.Tables;
=======
import com.khartec.waltz.model.attestation.*;
>>>>>>> 15af8f0a
import com.khartec.waltz.schema.tables.records.AttestationRunRecord;
import org.jooq.*;
import org.jooq.impl.DSL;
import org.springframework.beans.factory.annotation.Autowired;
import org.springframework.stereotype.Repository;

import java.math.BigDecimal;
import java.util.List;

import static com.khartec.waltz.common.Checks.checkNotNull;
import static com.khartec.waltz.common.DateTimeUtilities.toSqlDate;
import static com.khartec.waltz.common.ListUtilities.newArrayList;
import static com.khartec.waltz.common.StringUtilities.join;
import static com.khartec.waltz.common.StringUtilities.splitThenMap;
import static com.khartec.waltz.data.EntityNameUtilities.mkEntityNameField;
import static com.khartec.waltz.schema.tables.AttestationInstance.ATTESTATION_INSTANCE;
import static com.khartec.waltz.schema.tables.AttestationInstanceRecipient.ATTESTATION_INSTANCE_RECIPIENT;
import static com.khartec.waltz.schema.tables.AttestationRun.ATTESTATION_RUN;

@Repository
public class AttestationRunDao {

    private static final Field<String> ENTITY_NAME_FIELD = mkEntityNameField(
            ATTESTATION_RUN.SELECTOR_ENTITY_ID,
            ATTESTATION_RUN.SELECTOR_ENTITY_KIND,
            newArrayList(EntityKind.values()))
            .as("entity_name");

    private static final Field<BigDecimal> COMPLETE_SUM = DSL.sum(DSL
            .when(ATTESTATION_INSTANCE.ATTESTED_BY.isNotNull(), DSL.val(1))
            .otherwise(DSL.val(0))).as("Complete");

    private static final Field<BigDecimal> PENDING_SUM = DSL.sum(DSL
            .when(ATTESTATION_INSTANCE.ATTESTED_BY.isNull(), DSL.val(1))
            .otherwise(DSL.val(0))).as("Pending");

    private static final String ID_SEPARATOR = ";";

    private static final RecordMapper<Record, AttestationRun> TO_DOMAIN_MAPPER = r -> {
        AttestationRunRecord record = r.into(ATTESTATION_RUN);

        return ImmutableAttestationRun.builder()
                .id(record.getId())
                .targetEntityKind(EntityKind.valueOf(record.getTargetEntityKind()))
                .name(record.getName())
                .description(record.getDescription())
                .selectionOptions(IdSelectionOptions.mkOpts(
                        EntityReference.mkRef(
                                EntityKind.valueOf(record.getSelectorEntityKind()),
                                record.getSelectorEntityId(),
                                r.getValue(ENTITY_NAME_FIELD)),
                        HierarchyQueryScope.valueOf(record.getSelectorHierarchyScope())))
                .involvementKindIds(splitThenMap(
                        record.getInvolvementKindIds(),
                        ID_SEPARATOR,
                        Long::valueOf))
                .issuedBy(record.getIssuedBy())
                .issuedOn(record.getIssuedOn().toLocalDate())
                .dueDate(record.getDueDate().toLocalDate())
                .build();
    };


    private static final RecordMapper<Record, AttestationRunResponseSummary> TO_RESPONSE_SUMMARY_MAPPER = r -> {
        Field<Long> runId = ATTESTATION_RUN.ID.field(r);

        return ImmutableAttestationRunResponseSummary.builder()
                .runId(r.get(runId))
                .completeCount(r.get(COMPLETE_SUM).longValue())
                .pendingCount(r.get(PENDING_SUM).longValue())
                .build();
    };

    private final DSLContext dsl;


    @Autowired
    public AttestationRunDao(DSLContext dsl) {
        checkNotNull(dsl, "dsl cannot be null");
        this.dsl = dsl;
    }


    public AttestationRun getById(long attestationRunId) {
        return dsl.select(ATTESTATION_RUN.fields())
                .select(ENTITY_NAME_FIELD)
                .from(ATTESTATION_RUN)
                .where(ATTESTATION_RUN.ID.eq(attestationRunId))
                .fetchOne(TO_DOMAIN_MAPPER);
    }


    public List<AttestationRun> findAll() {
        return dsl.select(ATTESTATION_RUN.fields())
                .select(ENTITY_NAME_FIELD)
                .from(ATTESTATION_RUN)
                .fetch(TO_DOMAIN_MAPPER);
    }


    public List<AttestationRun> findByRecipient(String userId) {
        return dsl.select(ATTESTATION_RUN.fields())
                .select(ENTITY_NAME_FIELD)
                .from(ATTESTATION_RUN)
                .innerJoin(ATTESTATION_INSTANCE)
                    .on(ATTESTATION_INSTANCE.ATTESTATION_RUN_ID.eq(ATTESTATION_RUN.ID))
                .innerJoin(ATTESTATION_INSTANCE_RECIPIENT)
                    .on(ATTESTATION_INSTANCE_RECIPIENT.ATTESTATION_INSTANCE_ID.eq(ATTESTATION_INSTANCE.ID))
                .where(ATTESTATION_INSTANCE_RECIPIENT.USER_ID.eq(userId))
                .fetch(TO_DOMAIN_MAPPER);
    }


<<<<<<< HEAD
    public List<AttestationRun> findByEntityReference(EntityReference ref) {
        return dsl.select(ATTESTATION_RUN.fields())
                .select(ENTITY_NAME_FIELD)
                .from(ATTESTATION_RUN)
                .innerJoin(ATTESTATION_INSTANCE)
                    .on(ATTESTATION_INSTANCE.ATTESTATION_RUN_ID.eq(ATTESTATION_RUN.ID))
                .where(ATTESTATION_INSTANCE.PARENT_ENTITY_KIND.eq(ref.kind().name()))
                .and(ATTESTATION_INSTANCE.PARENT_ENTITY_ID.eq(ref.id()))
                .fetch(TO_DOMAIN_MAPPER);
=======
    public List<AttestationRunResponseSummary> findResponseSummaries() {
        return dsl.select(
                    ATTESTATION_RUN.ID,
                    COMPLETE_SUM,
                    PENDING_SUM)
                .from(ATTESTATION_RUN)
                .innerJoin(ATTESTATION_INSTANCE).on(ATTESTATION_INSTANCE.ATTESTATION_RUN_ID.eq(ATTESTATION_RUN.ID))
                .groupBy(ATTESTATION_RUN.ID)
                .fetch(TO_RESPONSE_SUMMARY_MAPPER);
>>>>>>> 15af8f0a
    }


    public Long create(String userId, AttestationRunCreateCommand command) {
        checkNotNull(command, "command cannot be null");

        AttestationRunRecord record = dsl.newRecord(ATTESTATION_RUN);
        record.setTargetEntityKind(command.targetEntityKind().name());
        record.setName(command.name());
        record.setDescription(command.description());
        record.setSelectorEntityKind(command.selectionOptions().entityReference().kind().name());
        record.setSelectorEntityId(command.selectionOptions().entityReference().id());
        record.setSelectorHierarchyScope(command.selectionOptions().scope().name());
        record.setInvolvementKindIds(join(command.involvementKindIds(), ID_SEPARATOR));
        record.setIssuedBy(userId);
        record.setIssuedOn(toSqlDate(command.issuedOn()));
        record.setDueDate(toSqlDate(command.dueDate()));

        record.insert();

        return record.getId();
    }


    public int getEntityCount(Select<Record1<Long>> idSelector) {
        Field<Integer> entityCount = DSL.count().as("entity_count");
        return dsl.select(entityCount)
                .from(idSelector)
                .fetchOne(r -> r.get(entityCount));
    }
}<|MERGE_RESOLUTION|>--- conflicted
+++ resolved
@@ -4,14 +4,7 @@
 import com.khartec.waltz.model.EntityReference;
 import com.khartec.waltz.model.HierarchyQueryScope;
 import com.khartec.waltz.model.IdSelectionOptions;
-<<<<<<< HEAD
-import com.khartec.waltz.model.attestation.AttestationRun;
-import com.khartec.waltz.model.attestation.AttestationRunCreateCommand;
-import com.khartec.waltz.model.attestation.ImmutableAttestationRun;
-import com.khartec.waltz.schema.Tables;
-=======
 import com.khartec.waltz.model.attestation.*;
->>>>>>> 15af8f0a
 import com.khartec.waltz.schema.tables.records.AttestationRunRecord;
 import org.jooq.*;
 import org.jooq.impl.DSL;
@@ -125,7 +118,6 @@
     }
 
 
-<<<<<<< HEAD
     public List<AttestationRun> findByEntityReference(EntityReference ref) {
         return dsl.select(ATTESTATION_RUN.fields())
                 .select(ENTITY_NAME_FIELD)
@@ -135,7 +127,9 @@
                 .where(ATTESTATION_INSTANCE.PARENT_ENTITY_KIND.eq(ref.kind().name()))
                 .and(ATTESTATION_INSTANCE.PARENT_ENTITY_ID.eq(ref.id()))
                 .fetch(TO_DOMAIN_MAPPER);
-=======
+    }
+
+
     public List<AttestationRunResponseSummary> findResponseSummaries() {
         return dsl.select(
                     ATTESTATION_RUN.ID,
@@ -145,7 +139,6 @@
                 .innerJoin(ATTESTATION_INSTANCE).on(ATTESTATION_INSTANCE.ATTESTATION_RUN_ID.eq(ATTESTATION_RUN.ID))
                 .groupBy(ATTESTATION_RUN.ID)
                 .fetch(TO_RESPONSE_SUMMARY_MAPPER);
->>>>>>> 15af8f0a
     }
 
 
