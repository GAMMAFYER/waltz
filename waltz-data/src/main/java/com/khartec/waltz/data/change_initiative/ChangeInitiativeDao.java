/*
 * Waltz - Enterprise Architecture
 * Copyright (C) 2016  Khartec Ltd.
 *
 * This program is free software: you can redistribute it and/or modify
 * it under the terms of the GNU Lesser General Public License as published by
 * the Free Software Foundation, either version 3 of the License, or
 * (at your option) any later version.
 *
 * This program is distributed in the hope that it will be useful,
 * but WITHOUT ANY WARRANTY; without even the implied warranty of
 * MERCHANTABILITY or FITNESS FOR A PARTICULAR PURPOSE.  See the
 * GNU Lesser General Public License for more details.
 *
 * You should have received a copy of the GNU Lesser General Public License
 * along with this program.  If not, see <http://www.gnu.org/licenses/>.
 */

package com.khartec.waltz.data.change_initiative;

import com.khartec.waltz.data.FindEntityReferencesByIdSelector;
import com.khartec.waltz.model.EntityKind;
import com.khartec.waltz.model.EntityReference;
import com.khartec.waltz.model.application.LifecyclePhase;
import com.khartec.waltz.model.change_initiative.ChangeInitiative;
import com.khartec.waltz.model.change_initiative.ChangeInitiativeKind;
import com.khartec.waltz.model.change_initiative.ImmutableChangeInitiative;
import com.khartec.waltz.schema.tables.records.ChangeInitiativeRecord;
import org.jooq.*;
import org.jooq.impl.DSL;
import org.springframework.beans.factory.annotation.Autowired;
import org.springframework.stereotype.Repository;

import java.util.Collection;
import java.util.List;
import java.util.Optional;

import static com.khartec.waltz.common.Checks.checkNotNull;
import static com.khartec.waltz.data.JooqUtilities.TO_ENTITY_REFERENCE;
import static com.khartec.waltz.schema.Tables.ENTITY_HIERARCHY;
import static com.khartec.waltz.schema.tables.ChangeInitiative.CHANGE_INITIATIVE;
import static com.khartec.waltz.schema.tables.EntityHierarchy.ENTITY_HIERARCHY;
import static java.util.Optional.ofNullable;

@Repository
public class ChangeInitiativeDao implements FindEntityReferencesByIdSelector {

    public static final RecordMapper<Record, ChangeInitiative> TO_DOMAIN_MAPPER = r -> {
        ChangeInitiativeRecord record = r.into(CHANGE_INITIATIVE);
        return ImmutableChangeInitiative.builder()
                .id(record.getId())
<<<<<<< HEAD
                .parentId(Optional.ofNullable(record.getParentId()))
=======
                .parentId(ofNullable(record.getParentId()))
>>>>>>> 04e5bf30
                .name(record.getName())
                .description(ofNullable(record.getDescription()).orElse(""))
                .externalId(ofNullable(record.getExternalId()))
                .kind(ChangeInitiativeKind.valueOf(record.getKind()))
                .lifecyclePhase(LifecyclePhase.valueOf(record.getLifecyclePhase()))
                .provenance(record.getProvenance())
                .lastUpdate(ofNullable(record.getLastUpdate()))
                .startDate(record.getStartDate())
                .endDate(record.getEndDate())
                .organisationalUnitId(record.getOrganisationalUnitId())
                .build();
    };


    private final DSLContext dsl;


    @Autowired
    public ChangeInitiativeDao(DSLContext dsl) {
        this.dsl = dsl;
    }


    public ChangeInitiative getById(Long id) {
        return dsl.select(CHANGE_INITIATIVE.fields())
                .from(CHANGE_INITIATIVE)
                .where(CHANGE_INITIATIVE.ID.eq(id))
                .fetchOne(TO_DOMAIN_MAPPER);
    }

<<<<<<< HEAD

    public Collection<ChangeInitiative> findForEntityReference(EntityReference ref) {

        Select<Record> refSideA = dsl.select(CHANGE_INITIATIVE.fields())
                .from(CHANGE_INITIATIVE)
                .innerJoin(ENTITY_RELATIONSHIP)
                .on(ENTITY_RELATIONSHIP.ID_B.eq(CHANGE_INITIATIVE.ID))
                .where(ENTITY_RELATIONSHIP.KIND_B.eq(EntityKind.CHANGE_INITIATIVE.name()))
                .and(ENTITY_RELATIONSHIP.ID_A.eq(ref.id()))
                .and(ENTITY_RELATIONSHIP.KIND_A.eq(ref.kind().name()));

        Select<Record> refSideB = dsl.select(CHANGE_INITIATIVE.fields())
                .from(CHANGE_INITIATIVE)
                .innerJoin(ENTITY_RELATIONSHIP)
                .on(ENTITY_RELATIONSHIP.ID_A.eq(CHANGE_INITIATIVE.ID))
                .where(ENTITY_RELATIONSHIP.KIND_A.eq(EntityKind.CHANGE_INITIATIVE.name()))
                .and(ENTITY_RELATIONSHIP.ID_B.eq(ref.id()))
                .and(ENTITY_RELATIONSHIP.KIND_B.eq(ref.kind().name()));

        return refSideA.union(refSideB)
                .fetch(TO_DOMAIN_MAPPER);

    }

=======
>>>>>>> 04e5bf30

    public Collection<ChangeInitiative> findByParentId(long parentId) {
        return dsl.selectFrom(CHANGE_INITIATIVE)
                .where(CHANGE_INITIATIVE.PARENT_ID.eq(parentId))
                .fetch(TO_DOMAIN_MAPPER);
    }


    public Collection<ChangeInitiative> findParentsById(long id) {
        return dsl.select(CHANGE_INITIATIVE.fields())
                .from(CHANGE_INITIATIVE)
                .innerJoin(ENTITY_HIERARCHY).on(ENTITY_HIERARCHY.ANCESTOR_ID.eq(CHANGE_INITIATIVE.ID))
                .where(ENTITY_HIERARCHY.ID.eq(id))
                .and(ENTITY_HIERARCHY.ANCESTOR_ID.notEqual(id))
                .fetch(TO_DOMAIN_MAPPER);
    }


    @Override
    public List<EntityReference> findByIdSelectorAsEntityReference(Select<Record1<Long>> selector) {
        checkNotNull(selector, "selector cannot be null");
        return dsl.select(CHANGE_INITIATIVE.ID, CHANGE_INITIATIVE.NAME, DSL.val(EntityKind.CHANGE_INITIATIVE.name()))
                .from(CHANGE_INITIATIVE)
                .where(CHANGE_INITIATIVE.ID.in(selector))
                .fetch(TO_ENTITY_REFERENCE);
    }


    public Collection<ChangeInitiative> findForSelector(Select<Record1<Long>> selector) {
        return dsl
                .selectFrom(CHANGE_INITIATIVE)
                .where(CHANGE_INITIATIVE.ID.in(selector))
                .fetch(TO_DOMAIN_MAPPER);
    }


    public Collection<ChangeInitiative> findHierarchyForSelector(Select<Record1<Long>> selector) {
        SelectConditionStep<Record1<Long>> hierarchySelector = dsl
                .selectDistinct(ENTITY_HIERARCHY.ANCESTOR_ID)
                .from(ENTITY_HIERARCHY)
                .where(ENTITY_HIERARCHY.ID.in(selector)
                        .and(ENTITY_HIERARCHY.KIND.eq(EntityKind.CHANGE_INITIATIVE.name())));

        return findForSelector(hierarchySelector);
    }
}<|MERGE_RESOLUTION|>--- conflicted
+++ resolved
@@ -33,11 +33,9 @@
 
 import java.util.Collection;
 import java.util.List;
-import java.util.Optional;
 
 import static com.khartec.waltz.common.Checks.checkNotNull;
 import static com.khartec.waltz.data.JooqUtilities.TO_ENTITY_REFERENCE;
-import static com.khartec.waltz.schema.Tables.ENTITY_HIERARCHY;
 import static com.khartec.waltz.schema.tables.ChangeInitiative.CHANGE_INITIATIVE;
 import static com.khartec.waltz.schema.tables.EntityHierarchy.ENTITY_HIERARCHY;
 import static java.util.Optional.ofNullable;
@@ -49,11 +47,7 @@
         ChangeInitiativeRecord record = r.into(CHANGE_INITIATIVE);
         return ImmutableChangeInitiative.builder()
                 .id(record.getId())
-<<<<<<< HEAD
-                .parentId(Optional.ofNullable(record.getParentId()))
-=======
                 .parentId(ofNullable(record.getParentId()))
->>>>>>> 04e5bf30
                 .name(record.getName())
                 .description(ofNullable(record.getDescription()).orElse(""))
                 .externalId(ofNullable(record.getExternalId()))
@@ -82,50 +76,6 @@
                 .from(CHANGE_INITIATIVE)
                 .where(CHANGE_INITIATIVE.ID.eq(id))
                 .fetchOne(TO_DOMAIN_MAPPER);
-    }
-
-<<<<<<< HEAD
-
-    public Collection<ChangeInitiative> findForEntityReference(EntityReference ref) {
-
-        Select<Record> refSideA = dsl.select(CHANGE_INITIATIVE.fields())
-                .from(CHANGE_INITIATIVE)
-                .innerJoin(ENTITY_RELATIONSHIP)
-                .on(ENTITY_RELATIONSHIP.ID_B.eq(CHANGE_INITIATIVE.ID))
-                .where(ENTITY_RELATIONSHIP.KIND_B.eq(EntityKind.CHANGE_INITIATIVE.name()))
-                .and(ENTITY_RELATIONSHIP.ID_A.eq(ref.id()))
-                .and(ENTITY_RELATIONSHIP.KIND_A.eq(ref.kind().name()));
-
-        Select<Record> refSideB = dsl.select(CHANGE_INITIATIVE.fields())
-                .from(CHANGE_INITIATIVE)
-                .innerJoin(ENTITY_RELATIONSHIP)
-                .on(ENTITY_RELATIONSHIP.ID_A.eq(CHANGE_INITIATIVE.ID))
-                .where(ENTITY_RELATIONSHIP.KIND_A.eq(EntityKind.CHANGE_INITIATIVE.name()))
-                .and(ENTITY_RELATIONSHIP.ID_B.eq(ref.id()))
-                .and(ENTITY_RELATIONSHIP.KIND_B.eq(ref.kind().name()));
-
-        return refSideA.union(refSideB)
-                .fetch(TO_DOMAIN_MAPPER);
-
-    }
-
-=======
->>>>>>> 04e5bf30
-
-    public Collection<ChangeInitiative> findByParentId(long parentId) {
-        return dsl.selectFrom(CHANGE_INITIATIVE)
-                .where(CHANGE_INITIATIVE.PARENT_ID.eq(parentId))
-                .fetch(TO_DOMAIN_MAPPER);
-    }
-
-
-    public Collection<ChangeInitiative> findParentsById(long id) {
-        return dsl.select(CHANGE_INITIATIVE.fields())
-                .from(CHANGE_INITIATIVE)
-                .innerJoin(ENTITY_HIERARCHY).on(ENTITY_HIERARCHY.ANCESTOR_ID.eq(CHANGE_INITIATIVE.ID))
-                .where(ENTITY_HIERARCHY.ID.eq(id))
-                .and(ENTITY_HIERARCHY.ANCESTOR_ID.notEqual(id))
-                .fetch(TO_DOMAIN_MAPPER);
     }
 
 
