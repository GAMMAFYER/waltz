/*
 *
 *  * Waltz - Enterprise Architecture
 *  * Copyright (C) 2017  Khartec Ltd.
 *  *
 *  * This program is free software: you can redistribute it and/or modify
 *  * it under the terms of the GNU Lesser General Public License as published by
 *  * the Free Software Foundation, either version 3 of the License, or
 *  * (at your option) any later version.
 *  *
 *  * This program is distributed in the hope that it will be useful,
 *  * but WITHOUT ANY WARRANTY; without even the implied warranty of
 *  * MERCHANTABILITY or FITNESS FOR A PARTICULAR PURPOSE.  See the
 *  * GNU Lesser General Public License for more details.
 *  *
 *  * You should have received a copy of the GNU Lesser General Public License
 *  * along with this program.  If not, see <http://www.gnu.org/licenses/>.
 *
 */

package com.khartec.waltz.data.data_type.search;

<<<<<<< HEAD
=======
import com.khartec.waltz.data.SearchUtilities;
>>>>>>> 886f5116
import com.khartec.waltz.data.data_type.DataTypeDao;
import com.khartec.waltz.model.datatype.DataType;
import com.khartec.waltz.model.entity_search.EntitySearchOptions;
import org.springframework.beans.factory.annotation.Autowired;
import org.springframework.stereotype.Repository;

import java.util.List;

import static com.khartec.waltz.common.Checks.checkNotNull;
import static com.khartec.waltz.common.PredicateUtilities.all;
import static com.khartec.waltz.common.StringUtilities.length;
import static com.khartec.waltz.data.SearchUtilities.mkTerms;
import static java.util.Collections.emptyList;
import static java.util.stream.Collectors.toList;


@Repository
public class DataTypeSearchDao {

    private final DataTypeDao dataTypeDao;


    @Autowired
    public DataTypeSearchDao(DataTypeDao dataTypeDao) {
        checkNotNull(dataTypeDao, "dataTypeDao cannot be null");

        this.dataTypeDao = dataTypeDao;
    }


    public List<DataType> search(String query, EntitySearchOptions options) {
        checkNotNull(query, "query cannot be null");
        checkNotNull(options, "options cannot be null");

        if (length(query) < 3) {
            return emptyList();
        }

<<<<<<< HEAD
        List<String> terms = mkTerms(query.toLowerCase());
=======
        List<String> terms = SearchUtilities.mkTerms(query.toLowerCase());
>>>>>>> 886f5116
        return dataTypeDao.getAll()
                .stream()
                .filter(dataType -> {
                    String s = (dataType.name() + " " + dataType.description()).toLowerCase();
                    return all(
                            terms,
                            t -> s.indexOf(t) > -1);
                })
                .limit(options.limit())
                .collect(toList());
    }

}<|MERGE_RESOLUTION|>--- conflicted
+++ resolved
@@ -20,10 +20,7 @@
 
 package com.khartec.waltz.data.data_type.search;
 
-<<<<<<< HEAD
-=======
 import com.khartec.waltz.data.SearchUtilities;
->>>>>>> 886f5116
 import com.khartec.waltz.data.data_type.DataTypeDao;
 import com.khartec.waltz.model.datatype.DataType;
 import com.khartec.waltz.model.entity_search.EntitySearchOptions;
@@ -35,7 +32,6 @@
 import static com.khartec.waltz.common.Checks.checkNotNull;
 import static com.khartec.waltz.common.PredicateUtilities.all;
 import static com.khartec.waltz.common.StringUtilities.length;
-import static com.khartec.waltz.data.SearchUtilities.mkTerms;
 import static java.util.Collections.emptyList;
 import static java.util.stream.Collectors.toList;
 
@@ -62,11 +58,7 @@
             return emptyList();
         }
 
-<<<<<<< HEAD
-        List<String> terms = mkTerms(query.toLowerCase());
-=======
         List<String> terms = SearchUtilities.mkTerms(query.toLowerCase());
->>>>>>> 886f5116
         return dataTypeDao.getAll()
                 .stream()
                 .filter(dataType -> {
