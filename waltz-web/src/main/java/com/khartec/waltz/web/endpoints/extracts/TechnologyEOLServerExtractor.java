package com.khartec.waltz.web.endpoints.extracts;

import com.khartec.waltz.data.EntityReferenceNameResolver;
import com.khartec.waltz.data.application.ApplicationIdSelectorFactory;
import com.khartec.waltz.model.EntityReference;
import org.jooq.*;
import org.slf4j.Logger;
import org.slf4j.LoggerFactory;
import org.springframework.beans.factory.annotation.Autowired;
import org.springframework.stereotype.Service;
import spark.Request;

import static com.khartec.waltz.common.Checks.checkNotNull;
import static com.khartec.waltz.model.IdSelectionOptions.mkOpts;
import static com.khartec.waltz.schema.Tables.*;
import static com.khartec.waltz.schema.tables.Application.APPLICATION;
import static com.khartec.waltz.web.WebUtilities.getEntityReference;
import static com.khartec.waltz.web.WebUtilities.mkPath;
import static spark.Spark.get;


@Service
public class TechnologyEOLServerExtractor extends BaseDataExtractor {

    private static final Logger LOG = LoggerFactory.getLogger(TechnologyEOLServerExtractor.class);
    private final EntityReferenceNameResolver nameResolver;
    private final ApplicationIdSelectorFactory applicationIdSelectorFactory;


    @Autowired
    public TechnologyEOLServerExtractor(DSLContext dsl,
                                        EntityReferenceNameResolver nameResolver,
                                        ApplicationIdSelectorFactory applicationIdSelectorFactory) {
        super(dsl);
        checkNotNull(nameResolver, "nameResolver cannot be null");
        checkNotNull(applicationIdSelectorFactory, "appIdSelectorFactory cannot be null");
        this.nameResolver = nameResolver;
        this.applicationIdSelectorFactory = applicationIdSelectorFactory;
    }


    @Override
    public void register() {
        String path = mkPath("data-extract", "technology-server", ":kind", ":id");
        get(path, (request, response) -> {
            EntityReference ref = getReference(request);
            Select<Record1<Long>> appIdSelector = applicationIdSelectorFactory.apply(mkOpts(ref));

            String data = dsl
                    .selectDistinct(ORGANISATIONAL_UNIT.NAME.as("Org Unit"))
                    .select(APPLICATION.NAME.as("Application Name"))
                    .select(SERVER_INFORMATION.HOSTNAME.as("Host Name"),
                            SERVER_INFORMATION.ENVIRONMENT.as("Environment"),
                            SERVER_INFORMATION.OPERATING_SYSTEM.as("Operating System"),
                            SERVER_INFORMATION.OS_END_OF_LIFE_DATE.as("Operating System EOL"),
                            SERVER_INFORMATION.HW_END_OF_LIFE_DATE.as("Hardware EOL"),
                            SERVER_INFORMATION.LIFECYCLE_STATUS.as("Lifecycle"))
                    .from(SERVER_INFORMATION)
                    .join(SERVER_USAGE)
                    .on(SERVER_USAGE.SERVER_ID.eq(SERVER_INFORMATION.ID))
                    .join(APPLICATION)
                    .on(APPLICATION.ID.eq(SERVER_USAGE.ENTITY_ID))
                    .join(ORGANISATIONAL_UNIT)
                    .on(ORGANISATIONAL_UNIT.ID.eq(APPLICATION.ORGANISATIONAL_UNIT_ID))
                    .where(APPLICATION.ID.in(appIdSelector))
                    .and(APPLICATION.LIFECYCLE_PHASE.notEqual("RETIRED"))
                    .fetch()
                    .formatCSV();

            return writeFile(
                    mkFilename(ref),
                    data,
                    response);
        });
    }


    private EntityReference getReference(Request request) {
        EntityReference origRef = getEntityReference(request);
        return nameResolver
                .resolve(origRef)
                .orElse(origRef);
    }


    private String mkFilename(EntityReference ref) {
        return sanitizeName(ref.name().orElse(ref.kind().name()))
<<<<<<< HEAD
                        + "-technology-server-eol.csv";
=======
                        + "-technology-server-eol"
                        + ".csv";
>>>>>>> fbfc288b
    }


    private String sanitizeName(String str) {
        return str
                .replace(".", "-")
                .replace(" ", "-")
                .replace(",", "-");
<<<<<<< HEAD
=======

>>>>>>> fbfc288b
    }
}<|MERGE_RESOLUTION|>--- conflicted
+++ resolved
@@ -85,12 +85,8 @@
 
     private String mkFilename(EntityReference ref) {
         return sanitizeName(ref.name().orElse(ref.kind().name()))
-<<<<<<< HEAD
-                        + "-technology-server-eol.csv";
-=======
                         + "-technology-server-eol"
                         + ".csv";
->>>>>>> fbfc288b
     }
 
 
@@ -99,9 +95,6 @@
                 .replace(".", "-")
                 .replace(" ", "-")
                 .replace(",", "-");
-<<<<<<< HEAD
-=======
 
->>>>>>> fbfc288b
     }
 }