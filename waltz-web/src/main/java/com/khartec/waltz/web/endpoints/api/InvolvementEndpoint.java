--- conflicted
+++ resolved
@@ -20,11 +20,6 @@
 
 import com.khartec.waltz.model.EntityReference;
 import com.khartec.waltz.model.application.Application;
-<<<<<<< HEAD
-import com.khartec.waltz.model.change_initiative.ChangeInitiative;
-import com.khartec.waltz.model.change_initiative.ChangeInitiativeKind;
-=======
->>>>>>> 04e5bf30
 import com.khartec.waltz.model.enduserapp.EndUserApplication;
 import com.khartec.waltz.model.involvement.EntityInvolvementChangeCommand;
 import com.khartec.waltz.model.involvement.Involvement;
@@ -80,15 +75,6 @@
             return service.findDirectApplicationsByEmployeeId(employeeId);
         };
 
-<<<<<<< HEAD
-        ListRoute<ChangeInitiative>  findDirectChangeInitiativesByEmployeeRoute = (request, response) -> {
-            String employeeId = request.params("employeeId");
-            return service.findDirectChangeInitiativesByEmployeeId(employeeId);
-        };
-
-
-=======
->>>>>>> 04e5bf30
         ListRoute<Application>  findAllAppsByEmployeeRoute = (request, response) -> {
             String employeeId = request.params("employeeId");
             return service.findAllApplicationsByEmployeeId(employeeId);
