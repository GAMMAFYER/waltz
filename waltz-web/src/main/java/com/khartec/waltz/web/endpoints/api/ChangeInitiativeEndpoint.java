--- conflicted
+++ resolved
@@ -19,7 +19,6 @@
 package com.khartec.waltz.web.endpoints.api;
 
 import com.khartec.waltz.model.change_initiative.ChangeInitiative;
-import com.khartec.waltz.model.change_initiative.ChangeInitiativeKind;
 import com.khartec.waltz.model.entity_relationship.EntityRelationship;
 import com.khartec.waltz.model.entity_relationship.EntityRelationshipChangeCommand;
 import com.khartec.waltz.service.change_initiative.ChangeInitiativeService;
@@ -56,14 +55,8 @@
 
         String getByIdPath = mkPath(BASE_URL, "id", ":id");
         String getRelationshipsForIdPath = mkPath(getByIdPath, "related");
-<<<<<<< HEAD
-        String findForRefPath = mkPath(BASE_URL, "ref", ":kind", ":id");
-        String findByParentIdPath = mkPath(BASE_URL, "children", ":id");
-        String findParentByIdPath = mkPath(BASE_URL, "parents", ":id");
-=======
         String findForSelectorPath = mkPath(BASE_URL, "selector");
         String findHierarchyForSelectorPath = mkPath(BASE_URL, "hierarchy", "selector");
->>>>>>> 04e5bf30
         String searchPath = mkPath(BASE_URL, "search", ":query");
         String changeEntityRelationshipPath = mkPath(BASE_URL, "id", ":id", "entity-relationship");
 
@@ -79,12 +72,6 @@
         ListRoute<ChangeInitiative> findHierarchyForSelectorRoute = (request, response) ->
                 service.findHierarchyForSelector(readIdSelectionOptionsFromBody(request));
 
-        ListRoute<ChangeInitiative> findByParentIdRoute = (request, response) ->
-                service.findByParentId(getId(request));
-
-        ListRoute<ChangeInitiative> findParentByIdRoute = (request, response) ->
-                service.findParentsById(getId(request));
-
         ListRoute<ChangeInitiative> searchRoute = (request, response) ->
                 service.search(request.params("query"));
 
@@ -93,12 +80,6 @@
 
         getForDatum(getByIdPath, getByIdRoute);
         getForList(getRelationshipsForIdPath, getRelationshipsForIdRoute);
-<<<<<<< HEAD
-        getForList(findForRefPath, findForRefRoute);
-        getForList(findByParentIdPath, findByParentIdRoute);
-        getForList(findParentByIdPath, findParentByIdRoute);
-=======
->>>>>>> 04e5bf30
         getForList(searchPath, searchRoute);
         postForList(findForSelectorPath, findForSelectorRoute);
         postForList(findHierarchyForSelectorPath, findHierarchyForSelectorRoute);
