/*
 * Waltz - Enterprise Architecture
 * Copyright (C) 2016  Khartec Ltd.
 *
 * This program is free software: you can redistribute it and/or modify
 * it under the terms of the GNU Lesser General Public License as published by
 * the Free Software Foundation, either version 3 of the License, or
 * (at your option) any later version.
 *
 * This program is distributed in the hope that it will be useful,
 * but WITHOUT ANY WARRANTY; without even the implied warranty of
 * MERCHANTABILITY or FITNESS FOR A PARTICULAR PURPOSE.  See the
 * GNU Lesser General Public License for more details.
 *
 * You should have received a copy of the GNU Lesser General Public License
 * along with this program.  If not, see <http://www.gnu.org/licenses/>.
 */

import _ from "lodash";
import {CORE_API} from "../../common/services/core-api-utils";
import {initialiseData} from "../../common/index";

import template from './nav-search-overlay.html';

const ESCAPE_KEYCODE = 27;

const bindings = {
    query: '@',
    onDismiss: '<',
    visible: '<'
};


const initialState = {
    categories: [
        'APPLICATION',
        'PERSON',
        'ACTOR',
        'CHANGE_INITIATIVE',
        'DATA_TYPE',
        'APP_GROUP',
        'ORG_UNIT',
        'MEASURABLE',
        'PHYSICAL_SPECIFICATION'
    ],
    selectedCategory: null,
    results: {},
    filteredResults: []
};


function isDescendant(parent, child) {
    let node = child.parentNode;
    while (node != null) {
        if (node == parent) {
            return true;
        }
        node = node.parentNode;
    }
    return false;
}



function controller($element,
                    $document,
                    $timeout,
                    serviceBroker,
                    displayNameService) {
    const vm = initialiseData(this, initialState);

    const documentClick = (e) => {
        const element = $element[0];
        if(!isDescendant(element, e.target)) {
            vm.dismiss();
        }
    };

    vm.$onChanges = (c) => {
        if(vm.visible) {
            const input = $element.find('input')[0];
            input.focus();
            $timeout(() => $document.on('click', documentClick), 200);
            $timeout(() => $element.on('keydown', vm.onOverlayKeypress), 200);
        }  else {
            $document.off('click', documentClick);
            $element.off('keydown', vm.onOverlayKeypress);
        }
    };

    vm.$onDestroy = () => {
        $document.off('click', documentClick);
    };

    vm.dismiss = () => {
        if (vm.onDismiss) {
            vm.onDismiss();
        } else {
            console.log('No dismiss handler registered');
        }
    };

    vm.toggleCategory = (c) => {
        if ((vm.results[c] || []).length === 0) {
            return;
        }
        if (vm.selectedCategory === c) {
            vm.selectedCategory = null;
        } else {
            vm.selectedCategory = c;
        }
    };

<<<<<<< HEAD
    const searchAppGroups = (q) => {
        let groups = [];

        const prepareResults = (gs, q) => {
            const queryLower = _.lowerCase(q);
            return _
                .chain(gs)
                .filter(g => _.includes(_.lowerCase(g.name), queryLower))
                .map(g => ({
                    kind: 'APP_GROUP',
                    id: g.id,
                    name: g.name,
                    description: g.description,
                    qualifier: g.kind === 'PUBLIC' ? 'Public group' : 'Private Group'
                }))
                .value();
        };

        serviceBroker
            .loadViewData(CORE_API.AppGroupStore.findPublicGroups)
            .then(r => groups = _.union(groups, r.data))
            .then(() => serviceBroker.loadViewData(CORE_API.AppGroupStore.findPrivateGroups))
            .then(r => groups = _.union(groups, r.data))
            .then(r => vm.results.APP_GROUP = prepareResults(groups, q));

    };
=======
>>>>>>> b9305b33

    // helper fn, to reduce boilerplate
    const handleSearch = (query, searchAPI, entityKind) => {
        const transformResult = r => {
            let qualifier = null;

            switch (entityKind) {
                case 'APP_GROUP':
                    qualifier = r.kind === 'PUBLIC' ? 'Public group' : 'Private Group'
                    break;
                case 'APPLICATION':
                    qualifier = r.assetCode;
                    break;
                case 'MEASURABLE':
                    qualifier = displayNameService.lookup('measurableCategory', r.categoryId)
                    break;
                default:
                    qualifier = r.externalId || '';
                    break;
            };

            return {
                id: r.id,
                kind: entityKind,
                name: r.name || r.displayName,
                qualifier,
                description: r.description
            };
        };

        return serviceBroker
            .loadViewData(searchAPI, [ query ])
            .then(r => vm.results[entityKind] = _.map(r.data, transformResult));
    };


    const doSearch = (query) => {
        if(!query){
            vm.clearSearch();
            return;
        }

        handleSearch(query, CORE_API.ApplicationStore.search, 'APPLICATION');
        handleSearch(query, CORE_API.ChangeInitiativeStore.search, 'CHANGE_INITIATIVE');
        handleSearch(query, CORE_API.DataTypeStore.search, 'DATA_TYPE');
        handleSearch(query, CORE_API.PersonStore.search, 'PERSON');
        handleSearch(query, CORE_API.MeasurableStore.search, 'MEASURABLE');
        handleSearch(query, CORE_API.OrgUnitStore.search, 'ORG_UNIT');
        handleSearch(query, CORE_API.ActorStore.search, 'ACTOR');
        handleSearch(query, CORE_API.PhysicalSpecificationStore.search, 'PHYSICAL_SPECIFICATION');
        handleSearch(query, CORE_API.AppGroupStore.search, 'APP_GROUP');
    };

    vm.doSearch = () => doSearch(vm.query);

    vm.clearSearch = () => {
        vm.results = {};
        vm.query = '';
    };

    vm.onKeypress = (evt) => {
        if(evt.keyCode === ESCAPE_KEYCODE) {
            if(vm.query) {
                vm.clearSearch();
            }
            else {
                vm.dismiss();
            }
        }
        evt.stopPropagation();
    };

    vm.onOverlayKeypress = (evt) => {
        if(evt.keyCode === ESCAPE_KEYCODE) {
            vm.dismiss();
        }
    };

}


controller.$inject = [
    '$element',
    '$document',
    '$timeout',
    'ServiceBroker',
    'DisplayNameService'
];


const component = {
    template,
    bindings,
    controller,
};


export default {
    component,
    id: 'waltzNavSearchOverlay'
};<|MERGE_RESOLUTION|>--- conflicted
+++ resolved
@@ -111,35 +111,6 @@
         }
     };
 
-<<<<<<< HEAD
-    const searchAppGroups = (q) => {
-        let groups = [];
-
-        const prepareResults = (gs, q) => {
-            const queryLower = _.lowerCase(q);
-            return _
-                .chain(gs)
-                .filter(g => _.includes(_.lowerCase(g.name), queryLower))
-                .map(g => ({
-                    kind: 'APP_GROUP',
-                    id: g.id,
-                    name: g.name,
-                    description: g.description,
-                    qualifier: g.kind === 'PUBLIC' ? 'Public group' : 'Private Group'
-                }))
-                .value();
-        };
-
-        serviceBroker
-            .loadViewData(CORE_API.AppGroupStore.findPublicGroups)
-            .then(r => groups = _.union(groups, r.data))
-            .then(() => serviceBroker.loadViewData(CORE_API.AppGroupStore.findPrivateGroups))
-            .then(r => groups = _.union(groups, r.data))
-            .then(r => vm.results.APP_GROUP = prepareResults(groups, q));
-
-    };
-=======
->>>>>>> b9305b33
 
     // helper fn, to reduce boilerplate
     const handleSearch = (query, searchAPI, entityKind) => {
