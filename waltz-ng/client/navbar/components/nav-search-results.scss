@import "../../../style/util";
@import "../../../style/variables";

.waltz-nav-search-results {
    top: 52px;
    right: 100px;
    position: absolute;
    background-color: #fafafa;
    width:70%;
    border: 1px solid #ccc;
    @include waltz-box-shadow();

    .wnsr-main {
        margin: 10px;
        padding-right: 10px;
        overflow-y: auto;
        overflow-x: hidden;
        height: 80vh;
    }

<<<<<<< HEAD
    .wns-has-results {
        font-weight: bold;
=======
    .wnsr-category {
        transition: background-color 300ms;
    }

    .wnsr-selected {
        background-color: $waltz-selected-item-bg-color;
>>>>>>> b1033ddf
    }
}
<|MERGE_RESOLUTION|>--- conflicted
+++ resolved
@@ -18,16 +18,11 @@
         height: 80vh;
     }
 
-<<<<<<< HEAD
-    .wns-has-results {
-        font-weight: bold;
-=======
     .wnsr-category {
         transition: background-color 300ms;
     }
 
     .wnsr-selected {
         background-color: $waltz-selected-item-bg-color;
->>>>>>> b1033ddf
     }
 }
