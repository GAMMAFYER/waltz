--- conflicted
+++ resolved
@@ -1,46 +1,3 @@
-<<<<<<< HEAD
-<div class="wns-results">
-    <h4>
-        Search Results:
-        <span ng-bind="$ctrl.query"></span>
-        <small class="pull-right">
-            <a class="clickable"
-               ng-click="$ctrl.dismiss()">
-                <waltz-icon name="close"></waltz-icon>
-            </a>
-        </small>
-    </h4>
-
-    <hr>
-
-    <div class="row">
-
-        <!-- FILTERS -->
-        <div class="col-md-4">
-            <table class="table table-condensed">
-                <colgroup>
-                    <col width="10%">
-                    <col width="80%">
-                    <col width="10%">
-                </colgroup>
-                <tr ng-repeat="category in $ctrl.categories"
-                    class="waltz-visibility-parent"
-                    ng-class="{ clickable : $ctrl.results[category].length > 0 }"
-                    ng-click="$ctrl.toggleCategory(category)">
-                    <td>
-                        <span class="waltz-visibility-child-50 waltz-fade-if"
-                              ng-if="$ctrl.results[category].length > 0 ">
-                            <waltz-toggle state="$ctrl.selectedCategory == category">
-                            </waltz-toggle>
-                        </span>
-                    </td>
-                    <td>
-                        <span ng-class="{'text-muted' : ! $ctrl.results[category].length > 0}"
-                              ng-bind="category | toDisplayName:'entity'">
-                        </span>
-                    </td>
-                    <td>
-=======
 <div class="waltz-nav-search-results">
     <div class="wnsr-main">
         <h4>
@@ -85,45 +42,10 @@
                         </span>
                         </td>
                         <td>
->>>>>>> b1033ddf
                         <span ng-if="$ctrl.results[category].length > 0"
                               class="small"
                               ng-bind="$ctrl.results[category].length">
                         </span>
-<<<<<<< HEAD
-                    </td>
-                </tr>
-            </table>
-        </div>
-
-
-        <!-- RESULTS -->
-        <div class="col-md-8">
-            <table class="table table-condensed table-striped table-hover">
-                <tbody ng-repeat="category in $ctrl.categories"
-                       class="waltz-fade-if"
-                       ng-if="$ctrl.selectedCategory === category || $ctrl.selectedCategory === null">
-                    <tr ng-repeat="item in $ctrl.results[category]">
-                        <td>
-                            <waltz-entity-link tooltip-placement="'right'"
-                                               ng-click="$ctrl.dismiss()"
-                                               entity-ref="item">
-                            </waltz-entity-link>
-                            <small class="text-muted"
-                                   ng-if="item.qualifier">
-                                (
-                                <span ng-bind="item.qualifier | limitTo:60"></span>
-                                <span ng-if="item.qualifier.length > 60">...</span>
-                                )
-                            </small>
-                        </td>
-                    </tr>
-                </tbody>
-
-            </table>
-        </div>
-
-=======
                         </td>
                     </tr>
                 </table>
@@ -165,7 +87,6 @@
 
         </div>
 
->>>>>>> b1033ddf
     </div>
 
 </div>