--- conflicted
+++ resolved
@@ -40,14 +40,8 @@
         .component('waltzAppOverview', require('./components/app-overview'))
         .component('waltzAppsSection', require('./components/apps-section/apps-section'))
         .component('waltzAppSummary', require('./components/app-summary'))
-<<<<<<< HEAD
-        .component('waltzAppTable', require('./components/app-table'));
-
-    registerComponents(module, [ AppCostsSection ]);
-=======
         .component('waltzAppTable', require('./components/app-table'))
         .component('waltzRelatedAppsSection', require('./components/related-apps-section/related-apps-section'));
->>>>>>> b1033ddf
 
     registerComponents(module, [ AppCostsSection ]);
 
