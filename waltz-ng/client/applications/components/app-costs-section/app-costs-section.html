<waltz-section name="Costs"
               icon="money"
               id="costs-section">
    <waltz-source-data-section-addon ratings="$ctrl.sourceDataRatings"
                                     entities="['ASSET_COST']">
    </waltz-source-data-section-addon>

    <waltz-no-data ng-if="$ctrl.costs.length == 0">
        <message>
            <strong>
                No costs registered
            </strong> against this application
        </message>
    </waltz-no-data>

    <div ng-if="$ctrl.costs.length > 0"
         class="row">
        <div class="col-sm-8">
            <uib-tabset>
                <uib-tab>
                    <uib-tab-heading>
                        Summary
                    </uib-tab-heading>

                    <div class="row">
                        <div class="col-md-offset-1 col-md-4">
                            <br>
                            <h3>
<<<<<<< HEAD
                                Application TCO:
=======
                                Total Cost:
>>>>>>> b1033ddf
                                <waltz-currency-amount amount="$ctrl.currentTotal">
                                </waltz-currency-amount>
                            </h3>
                            <h4>
                                <span ng-bind="$ctrl.currentYear"></span> YTD
                            </h4>
                        </div>
                        <div class="col-md-7">
                            <br>
                            <table class="table small table-condensed">
                                <thead>
                                <tr>
                                    <th>Type</th>
                                    <th>Cost</th>
                                </tr>
                                </thead>
                                <tbody>
                                <tr ng-repeat="item in $ctrl.currentCosts">
                                    <td>
                                        <span ng-bind="item.cost.kind | toDisplayName:'assetCost'">
                                        </span>
                                    </td>
                                    <td>
                                        <waltz-currency-amount amount="item.cost.amount"></waltz-currency-amount>
                                    </td>
                                </tr>
                                </tbody>
                            </table>
                        </div>
                    </div>


                </uib-tab>

                <uib-tab select="showTableTab = true">
                    <uib-tab-heading>
                        Detail
                    </uib-tab-heading>
                    <div class="row"
                         style="padding-top: 1em">
                        <div class="col-md-12">
                            <div ng-if="showTableTab">
                                <waltz-asset-cost-table costs="$ctrl.costs">
                                </waltz-asset-cost-table>
                            </div>
<<<<<<< HEAD
=======
                            <p class="small">
                                The table shows historic cost entries for this application
                            </p>
>>>>>>> b1033ddf
                        </div>
                    </div>
                </uib-tab>
            </uib-tabset>
        </div>
        <div class="col-sm-4">
            <waltz-static-panels panels="$ctrl.staticPanels"
                                 class="small"
                                 render-mode="minimal-border">
            </waltz-static-panels>
        </div>

    </div>

</waltz-section><|MERGE_RESOLUTION|>--- conflicted
+++ resolved
@@ -26,11 +26,7 @@
                         <div class="col-md-offset-1 col-md-4">
                             <br>
                             <h3>
-<<<<<<< HEAD
                                 Application TCO:
-=======
-                                Total Cost:
->>>>>>> b1033ddf
                                 <waltz-currency-amount amount="$ctrl.currentTotal">
                                 </waltz-currency-amount>
                             </h3>
@@ -76,12 +72,6 @@
                                 <waltz-asset-cost-table costs="$ctrl.costs">
                                 </waltz-asset-cost-table>
                             </div>
-<<<<<<< HEAD
-=======
-                            <p class="small">
-                                The table shows historic cost entries for this application
-                            </p>
->>>>>>> b1033ddf
                         </div>
                     </div>
                 </uib-tab>
