--- conflicted
+++ resolved
@@ -63,10 +63,6 @@
                 CORE_API.AssetCostStore.findByAppId,
                 [vm.parentEntityRef.id])
             .then(r => {
-<<<<<<< HEAD
-                console.log('costs', r.data)
-=======
->>>>>>> b1033ddf
                 vm.costs = r.data;
                 vm.currentYear = getCurrentYear(vm.costs);
                 vm.currentCosts = filterCostsForYear(vm.currentYear, vm.costs);
