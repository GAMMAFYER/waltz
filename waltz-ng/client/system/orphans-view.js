/*
 * Waltz - Enterprise Architecture
 * Copyright (C) 2016  Khartec Ltd.
 *
 * This program is free software: you can redistribute it and/or modify
 * it under the terms of the GNU Lesser General Public License as published by
 * the Free Software Foundation, either version 3 of the License, or
 * (at your option) any later version.
 *
 * This program is distributed in the hope that it will be useful,
 * but WITHOUT ANY WARRANTY; without even the implied warranty of
 * MERCHANTABILITY or FITNESS FOR A PARTICULAR PURPOSE.  See the
 * GNU Lesser General Public License for more details.
 *
 * You should have received a copy of the GNU Lesser General Public License
 * along with this program.  If not, see <http://www.gnu.org/licenses/>.
 */

import {initialiseData} from "../common";
import {CORE_API} from "../common/services/core-api-utils";


const initialState = {
    orphans: [],
};


function controller($q,
                    notification,
                    orphanStore,
                    serviceBroker) {

    const vm = initialiseData(this, initialState);


    vm.showOrphans = (values) => {
        vm.selectedOrphanValues = values;
    };


    const loadOrphans = () => {
        $q
            .all([orphanStore.findAppsWithNonExistentOrgUnits(),
                orphanStore.findOrphanMeasurableRatings(),
                orphanStore.findOrphanAuthoritativeSourcesByOrgUnit(),
                orphanStore.findOrphanAuthoritativeSourcesByApp(),
                orphanStore.findOrphanAuthoritativeSourcesByDataType(),
                orphanStore.findOrphanChangeInitiatives(),
                orphanStore.findOrphanLogicalFlows(),
<<<<<<< HEAD
                orphanStore.findOrphanAttestations()
=======
                orphanStore.findOrphanPhysicalFlows()
>>>>>>> e4c15d3b
            ])
            .then( ([apps,
                measurableRatings,
                authSourcesByOrgUnit,
                authSourcesByApp,
                authSourcesByDataType,
                changeInitiatives,
                logicalFlows,
<<<<<<< HEAD
                attestations
=======
                physicalFlows
>>>>>>> e4c15d3b
            ]) => {
                const orphans = [
                    {description: 'Applications referencing non-existent Org Units', values: apps},
                    {description: 'Application Measurable Ratings mapping to non-existent Measurables or Apps', values: measurableRatings},
                    {description: 'Authoritative Sources with non-existent Org Unit', values: authSourcesByOrgUnit},
                    {description: 'Authoritative Sources with non-existent Application', values: authSourcesByApp},
                    {description: 'Authoritative Sources with non-existent Data Type', values: authSourcesByDataType},
                    {description: 'Change Initiatives with non-existent parent', values: changeInitiatives},
                    {description: 'Logical Flows referencing non-existent applications', values: logicalFlows},
<<<<<<< HEAD
                    {description: 'Attestations referencing non-existent applications', values: attestations}
=======
                    {description: 'Physical Flows referencing non-existent logical flows or specifications', values: physicalFlows}
>>>>>>> e4c15d3b
                ];
                vm.orphans = orphans;
            });

    };

    loadOrphans();

    vm.cleanupLogicalFlows = () => {
        serviceBroker
            .execute(CORE_API.LogicalFlowStore.cleanupOrphans, [])
            .then(r => notification.success(`Cleaned up ${r.data} flow/s`));
    };


    vm.cleanupSelfReferencingLogicalFlows = () => {
        serviceBroker
            .execute(CORE_API.LogicalFlowStore.cleanupSelfReferences, [])
            .then(r => notification.success(`Cleaned up ${r.data} flow/s`));
    };


    vm.cleanupPhysicalFlows = () => {
        serviceBroker
            .execute(CORE_API.PhysicalFlowStore.cleanupOrphans, [])
            .then(r => notification.success(`Cleaned up ${r.data} flow/s`));
    };


    vm.cleanupAuthSources = () => {
        serviceBroker
            .execute(CORE_API.AuthSourcesStore.cleanupOrphans, [])
            .then(r => notification.success(`Cleaned up ${r.data} auth sources/s`));
    };

    vm.cleanupAttestations = () => {
        serviceBroker
            .execute(CORE_API.AttestationInstanceStore.cleanupOrphans, [])
            .then(r => notification.success(`Cleaned up ${r.data} attestations/s`));
    };
}


controller.$inject = [
    '$q',
    'Notification',
    'OrphanStore',
    'ServiceBroker'
];


export default {
    template: require('./orphans-view.html'),
    controller,
    controllerAs: 'ctrl',
    bindToController: true,
    scope: {}
};

<|MERGE_RESOLUTION|>--- conflicted
+++ resolved
@@ -47,11 +47,8 @@
                 orphanStore.findOrphanAuthoritativeSourcesByDataType(),
                 orphanStore.findOrphanChangeInitiatives(),
                 orphanStore.findOrphanLogicalFlows(),
-<<<<<<< HEAD
+                orphanStore.findOrphanPhysicalFlows(),
                 orphanStore.findOrphanAttestations()
-=======
-                orphanStore.findOrphanPhysicalFlows()
->>>>>>> e4c15d3b
             ])
             .then( ([apps,
                 measurableRatings,
@@ -60,11 +57,8 @@
                 authSourcesByDataType,
                 changeInitiatives,
                 logicalFlows,
-<<<<<<< HEAD
+                physicalFlows,
                 attestations
-=======
-                physicalFlows
->>>>>>> e4c15d3b
             ]) => {
                 const orphans = [
                     {description: 'Applications referencing non-existent Org Units', values: apps},
@@ -74,11 +68,8 @@
                     {description: 'Authoritative Sources with non-existent Data Type', values: authSourcesByDataType},
                     {description: 'Change Initiatives with non-existent parent', values: changeInitiatives},
                     {description: 'Logical Flows referencing non-existent applications', values: logicalFlows},
-<<<<<<< HEAD
+                    {description: 'Physical Flows referencing non-existent logical flows or specifications', values: physicalFlows},
                     {description: 'Attestations referencing non-existent applications', values: attestations}
-=======
-                    {description: 'Physical Flows referencing non-existent logical flows or specifications', values: physicalFlows}
->>>>>>> e4c15d3b
                 ];
                 vm.orphans = orphans;
             });
