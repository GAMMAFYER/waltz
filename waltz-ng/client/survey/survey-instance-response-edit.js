--- conflicted
+++ resolved
@@ -113,11 +113,7 @@
                 {'questionId': questionId},
                 questionResponse,
                 {
-<<<<<<< HEAD
-                    dateResponse : questionResponse.dateResponse
-=======
                     dateResponse : questionResponse && questionResponse.dateResponse
->>>>>>> 8ba87721
                                     ? moment(questionResponse.dateResponse).format(formats.parseDateOnly)
                                     : null
                 })
