<div>
    <waltz-page-header icon="wpforms"
                       name="{{ ctrl.surveyRun.name }}"
                       small="edit response">
        <ol class="waltz-breadcrumbs">
            <li><a ui-sref="main">Home</a></li>
            <li>
                <waltz-entity-link entity-ref="ctrl.surveyInstance.surveyEntity">
                </waltz-entity-link>
            </li>
            <li>Surveys</li>
            <li>
                <span ng-bind="ctrl.surveyRun.name">
                </span>
            </li>
        </ol>
    </waltz-page-header>

    <div class="waltz-page-summary waltz-page-summary-attach">
        <div class="row">
            <div class="col-sm-12">
                 <waltz-markdown text="ctrl.surveyRun.description">
                 </waltz-markdown>
            </div>
        </div>
        <br>
        <div class="row">
            <div class="col-sm-4 waltz-display-field-label">
                Survey Subject
            </div>
            <div class="col-sm-8">
                <waltz-entity-link entity-ref="ctrl.surveyInstance.surveyEntity">
                </waltz-entity-link>
            </div>
        </div>
        <br>
        <div class="row">
            <div class="col-sm-4 waltz-display-field-label">
                Status
            </div>
            <div class="col-sm-8"
                 ng-bind="ctrl.surveyInstance.status | toDisplayName:'surveyInstanceStatus'">
            </div>
        </div>
        <br>
        <div class="row">
            <div class="col-sm-4 waltz-display-field-label">
                Due
            </div>
            <div class="col-sm-8">
                <waltz-from-now timestamp="ctrl.surveyRun.dueDate">
                </waltz-from-now>
            </div>
        </div>
        <br>
        <div class="row">
            <div class="col-sm-4 waltz-display-field-label">
                Contact Email
            </div>
            <div class="col-sm-8">
                <a href="mailto:{{ctrl.surveyRun.contactEmail}}?Subject=RE: {{ctrl.surveyRun.name}}"
                   ng-bind="ctrl.surveyRun.contactEmail"></a>
            </div>
        </div>
        <br>
        <div class="row">
            <div class="col-sm-4 waltz-display-field-label">
                Other Participants
            </div>
            <div class="col-sm-8">
                <span ng-repeat="recipient in ctrl.otherRecipients">
                    <a href="mailto:{{recipient.email}}?Subject=RE: {{ctrl.surveyRun.name}}"
                       ng-bind="recipient.displayName">
                    </a><span ng-hide="$last">, </span>
                </span>
                <br>
                <a href="mailto:{{ctrl.surveyRun.contactEmail}}?Subject={{ctrl.surveyRun.name}} (Instance: {{ctrl.surveyInstance.id}})&body=Survey Instance: {{ctrl.surveyInstanceLink}}%0D%0A%0D%0APlease add the following participants to this survey instance:%0D%0A%0D%0A"
                   ng-if="ctrl.isUserInstanceRecipient && ctrl.instanceCanBeEdited"
                   class="clickable">
                    <strong>+Request more participants</strong>
                </a>
            </div>
        </div>
    </div>

    <br>
    <waltz-section name="Responses"
                   ng-if="ctrl.isUserInstanceRecipient && ctrl.instanceCanBeEdited">
        <form name="surveyResponseForm"
              class="form-horizontal waltz-survey-form"
              role="form"
              novalidate>
            <div ng-repeat="groupedQuestion in ctrl.surveyQuestionInfos">

                <h4 ng-bind="groupedQuestion.sectionName"
                    class="text-muted"></h4>
                <hr>
                <div ng-repeat="qi in groupedQuestion.questionInfos"
                     class="form-group">
                    <label for="{{ qi.question.id }}"
                           class="col-sm-5 control-label">
                        <span ng-bind="qi.question.questionText">
                        </span>
                            <span ng-if="qi.question.isMandatory"
                                  class="text-danger">
                            *
                        </span>
                        <!-- help text -->
                        <waltz-markdown text="qi.question.helpText"
                                        class='small text-muted'>
                        </waltz-markdown>
                    </label>
                    <div ng-switch="qi.question.fieldType"
                         class="col-sm-7"
                         ng-class="{'col-md-3': qi.question.fieldType === 'DATE'}">
                        <!-- input control -->
                        <!-- text -->
                        <input ng-switch-when="TEXT"
                               type="text"
                               id="{{ qi.question.id }}"
                               ng-model="ctrl.surveyResponses[qi.question.id].stringResponse"
                               ng-required="qi.question.isMandatory"
                               ng-blur="ctrl.saveResponse(qi.question.id)"
                               class="form-control"/>
                        <!-- number -->
                        <input ng-switch-when="NUMBER"
                               type="number"
                               id="{{ qi.question.id }}"
                               placeholder="please enter a number"
                               ng-model="ctrl.surveyResponses[qi.question.id].numberResponse"
                               ng-required="qi.question.isMandatory"
                               ng-blur="ctrl.saveResponse(qi.question.id)"
                               class="form-control"/>
                        <!-- boolean -->
                        <div ng-switch-when="BOOLEAN">
                            <label>
                                <input name="{{ qi.question.id }}"
                                       type="radio"
                                       ng-model="ctrl.surveyResponses[qi.question.id].booleanResponse"
                                       ng-required="qi.question.isMandatory"
                                       ng-change="ctrl.saveResponse(qi.question.id)"
                                       value="true"/>
                                Yes
                            </label>
                            &nbsp;
                            &nbsp;
                            &nbsp;
                            <label>
                                <input name="{{ qi.question.id }}"
                                       type="radio"
                                       ng-model="ctrl.surveyResponses[qi.question.id].booleanResponse"
                                       ng-required="qi.question.isMandatory"
                                       ng-change="ctrl.saveResponse(qi.question.id)"
                                       value="false"/>
                                No
                            </label>
                            &nbsp;
                            &nbsp;
                            &nbsp;
                            <label ng-if="! qi.question.isMandatory">
                                <input name="{{ qi.question.id }}"
                                       type="radio"
                                       ng-model="ctrl.surveyResponses[qi.question.id].booleanResponse"
                                       ng-change="ctrl.saveResponse(qi.question.id)"
                                       value="null"/>
                                N/a
                            </label>
                        </div>
                        <!-- textarea -->
                        <textarea ng-switch-when="TEXTAREA"
                                  id="{{ qi.question.id }}"
                                  ng-model="ctrl.surveyResponses[qi.question.id].stringResponse"
                                  ng-required="qi.question.isMandatory"
                                  ng-blur="ctrl.saveResponse(qi.question.id)"
                                  rows="4"
                                  class="form-control">
                        </textarea>
                        <!-- date -->
                        <waltz-date-picker-form-input ng-switch-when="DATE"
                                                      id="{{ qi.question.id }}"
                                                      item-id="qi.question.id"
                                                      allow-past-dates="true"
                                                      place-holder="dd-MMM-yyyy"
                                                      format="dd-MMM-yyyy"
                                                      model="ctrl.surveyResponses[qi.question.id].dateResponse"
                                                      on-change="ctrl.saveDateResponse"
<<<<<<< HEAD
                                                      ng-required="qi.question.isMandatory"/>
=======
                                                      ng-required="qi.question.isMandatory">
                        </waltz-date-picker-form-input>
>>>>>>> 8ba87721
                        <!-- dropdown -->
                        <select ng-switch-when="DROPDOWN"
                                id="{{ qi.question.id }}"
                                ng-model="ctrl.surveyResponses[qi.question.id].stringResponse"
                                ng-required="qi.question.isMandatory"
                                ng-blur="ctrl.saveResponse(qi.question.id)"
                                ng-options="entry.value as entry.value for entry in qi.dropdownEntries | orderBy:'position'"
                                class="form-control">
                        </select>
                        <!-- application -->
                        <waltz-entity-selector ng-switch-when="APPLICATION"
                                               item-id="qi.question.id"
                                               required="qi.question.isMandatory"
                                               current-selection="ctrl.surveyResponses[qi.question.id].entityResponse"
                                               on-select="ctrl.saveEntityResponse"
                                               entity-kinds="['APPLICATION']">
                        </waltz-entity-selector>
                        <!-- person -->
                        <waltz-entity-selector ng-switch-when="PERSON"
                                               item-id="qi.question.id"
                                               required="qi.question.isMandatory"
                                               current-selection="ctrl.surveyResponses[qi.question.id].entityResponse"
                                               on-select="ctrl.saveEntityResponse"
                                               entity-kinds="['PERSON']">
                        </waltz-entity-selector>
                        <!-- comment -->
                        <waltz-editable-field ng-if="qi.question.allowComment"
                                              fieldType="textarea"
                                              initial-val="ctrl.surveyResponses[qi.question.id].comment"
                                              item-id="qi.question.id"
                                              on-save="ctrl.saveComment"
                                              button-label="Comment"
                                              class="small text-muted">
                        </waltz-editable-field>
                    </div>
                </div>
                <hr>
            </div>

            <!-- buttons -->
            <table class="table-condensed" align="right">
                <tr>
                    <td>
                        <a class="clickable"
                           ng-click="ctrl.saveForLater()">
                            Save For Later
                        </a>
                    </td>
                    <td ng-if="surveyResponseForm.$valid">
                        <button type="button"

                                ng-click="ctrl.submit()"
                                class="btn btn-success btn-lg">
                            <waltz-icon name="envelope">
                            </waltz-icon>
                            Submit
                        </button>
                    </td>
                    <td ng-if="surveyResponseForm.$invalid"
                        style="padding-bottom: 10px;">
                        <span class="alert alert-warning">
                                Survey response cannot be submitted until all required questions are answered.
                        </span>
                    </td>
                </tr>
            </table>
        </form>
    </waltz-section>

    <div class="alert alert-warning"
         ng-if="ctrl.surveyInstance.status === 'EXPIRED'">
        <h4>Survey Expired</h4>
        <p>This survey response has been expired without being submitted.</p>
    </div>

    <div class="alert alert-warning"
         ng-if="ctrl.surveyInstance.status === 'COMPLETED'">
        <h4>Survey Completed</h4>
        <p>This survey response has been completed and is no longer can be edited. Please follow this <a ui-sref="main.survey.instance.view ({ id: ctrl.surveyInstance.id })">link</a> to view the responses.</p>
    </div>

    <div class="alert alert-warning"
         ng-if="!ctrl.isUserInstanceRecipient">
        <h4>Permission Denied</h4>
        <p>You don't have permission to respond to this survey.</p>
    </div>
</div><|MERGE_RESOLUTION|>--- conflicted
+++ resolved
@@ -184,12 +184,8 @@
                                                       format="dd-MMM-yyyy"
                                                       model="ctrl.surveyResponses[qi.question.id].dateResponse"
                                                       on-change="ctrl.saveDateResponse"
-<<<<<<< HEAD
-                                                      ng-required="qi.question.isMandatory"/>
-=======
                                                       ng-required="qi.question.isMandatory">
                         </waltz-date-picker-form-input>
->>>>>>> 8ba87721
                         <!-- dropdown -->
                         <select ng-switch-when="DROPDOWN"
                                 id="{{ qi.question.id }}"
