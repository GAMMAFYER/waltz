/*
 *
 *  * Waltz - Enterprise Architecture
 *  * Copyright (C) 2017  Khartec Ltd.
 *  *
 *  * This program is free software: you can redistribute it and/or modify
 *  * it under the terms of the GNU Lesser General Public License as published by
 *  * the Free Software Foundation, either version 3 of the License, or
 *  * (at your option) any later version.
 *  *
 *  * This program is distributed in the hope that it will be useful,
 *  * but WITHOUT ANY WARRANTY; without even the implied warranty of
 *  * MERCHANTABILITY or FITNESS FOR A PARTICULAR PURPOSE.  See the
 *  * GNU Lesser General Public License for more details.
 *  *
 *  * You should have received a copy of the GNU Lesser General Public License
 *  * along with this program.  If not, see <http://www.gnu.org/licenses/>.
 *
 */

<<<<<<< HEAD
import {ChangeInitiativeStore_API as ChangeInitiativeStore} from "../../change-initiative/services/change-initiative-store";
=======
import {ApplicationStore_API as ApplicationStore} from "../../applications/services/application-store";
>>>>>>> f7ffb107
import {DataTypeStore_API as DataTypeStore} from "../../data-types/services/data-type-store";
import {EndUserAppStore_API as EndUserAppStore} from "../../end-user-apps/services/end-user-app-store";
import {EntityNamedNoteStore_API as EntityNamedNoteStore} from "../../entity-named-note/services/entity-named-note-store";
import {EntityNamedNoteTypeStore_API as EntityNamedNoteTypeStore} from "../../entity-named-note/services/entity-named-note-type-store";
import {InvolvementStore_API as InvolvementStore} from "../../involvement/services/involvement-store";
import {MeasurableStore_API as MeasurableStore} from "../../measurable/services/measurable-store";
import {MeasurableCategoryStore_API as MeasurableCategoryStore} from "../../measurable-category/services/measurable-category-store";
import {MeasurableRelationshipStore_API as MeasurableRelationshipStore} from "../../measurable-relationship/services/measurable-relationship-store";
import {PersonStore_API as PersonStore} from "../../person/services/person-store";
import {PhysicalSpecDataTypeStore_API as PhysicalSpecDataTypeStore} from "../../physical-specifications/services/physical-spec-data-type-store";
import {SourceDataRatingStore_API as SourceDataRatingStore} from "../../source-data-rating/services/source-data-rating-store";
import {TechnologyStatisticsService_API as TechnologyStatisticsService} from "../../technology/services/technology-statistics-service";


export const CORE_API = {
<<<<<<< HEAD
    ChangeInitiativeStore,
=======
    ApplicationStore,
>>>>>>> f7ffb107
    DataTypeStore,
    EndUserAppStore,
    EntityNamedNoteStore,
    EntityNamedNoteTypeStore,
    InvolvementStore,
    MeasurableStore,
    MeasurableCategoryStore,
    MeasurableRelationshipStore,
<<<<<<< HEAD
    PersonStore,
    PhysicalSpecDataTypeStore
=======
    PhysicalSpecDataTypeStore,
    SourceDataRatingStore,
    TechnologyStatisticsService
>>>>>>> f7ffb107
};


export function getApiReference(serviceName, serviceFnName) {
    return CORE_API[serviceName][serviceFnName];
}<|MERGE_RESOLUTION|>--- conflicted
+++ resolved
@@ -18,11 +18,8 @@
  *
  */
 
-<<<<<<< HEAD
+import {ApplicationStore_API as ApplicationStore} from "../../applications/services/application-store";
 import {ChangeInitiativeStore_API as ChangeInitiativeStore} from "../../change-initiative/services/change-initiative-store";
-=======
-import {ApplicationStore_API as ApplicationStore} from "../../applications/services/application-store";
->>>>>>> f7ffb107
 import {DataTypeStore_API as DataTypeStore} from "../../data-types/services/data-type-store";
 import {EndUserAppStore_API as EndUserAppStore} from "../../end-user-apps/services/end-user-app-store";
 import {EntityNamedNoteStore_API as EntityNamedNoteStore} from "../../entity-named-note/services/entity-named-note-store";
@@ -38,11 +35,8 @@
 
 
 export const CORE_API = {
-<<<<<<< HEAD
+    ApplicationStore,
     ChangeInitiativeStore,
-=======
-    ApplicationStore,
->>>>>>> f7ffb107
     DataTypeStore,
     EndUserAppStore,
     EntityNamedNoteStore,
@@ -51,14 +45,10 @@
     MeasurableStore,
     MeasurableCategoryStore,
     MeasurableRelationshipStore,
-<<<<<<< HEAD
     PersonStore,
-    PhysicalSpecDataTypeStore
-=======
     PhysicalSpecDataTypeStore,
     SourceDataRatingStore,
     TechnologyStatisticsService
->>>>>>> f7ffb107
 };
 
 
