/*
 * Waltz - Enterprise Architecture
 * Copyright (C) 2016  Khartec Ltd.
 *
 * This program is free software: you can redistribute it and/or modify
 * it under the terms of the GNU Lesser General Public License as published by
 * the Free Software Foundation, either version 3 of the License, or
 * (at your option) any later version.
 *
 * This program is distributed in the hope that it will be useful,
 * but WITHOUT ANY WARRANTY; without even the implied warranty of
 * MERCHANTABILITY or FITNESS FOR A PARTICULAR PURPOSE.  See the
 * GNU Lesser General Public License for more details.
 *
 * You should have received a copy of the GNU Lesser General Public License
 * along with this program.  If not, see <http://www.gnu.org/licenses/>.
 */
import _ from "lodash";
import BaseLookupService from "./BaseLookupService";
<<<<<<< HEAD
import {
    applicationKindDisplayNames,
    applicationRatingNames,
    attestationTypeDisplayNames,
    capabilityRatingNames,
    changeInitiativeNames,
    criticalityDisplayNames,
    dataFormatKindNames,
    endOfLifeStatusNames,
    entityNames,
    entityStatisticCategoryDisplayNames,
    frequencyKindNames,
    hierarchyQueryScopeNames,
    investmentRatingNames,
    issuanceDisplayNames,
    lifecyclePhaseDisplayNames,
    lifecycleStatusNames,
    orgUnitKindNames,
    physicalSpecDefinitionFieldTypeNames,
    physicalSpecDefinitionTypeNames,
    relationshipKindNames,
    releaseLifecycleStatusNames,
    rollupKindNames,
    severityNames,
    surveyInstanceStatusNames,
    surveyQuestionFieldTypeNames,
    surveyRunStatusNames,
    transportKindNames,
    usageKindDisplayNames
} from "./display-names";
import {
    booleanTypeIconNames,
    entityIconNames,
    entityStatisticCategoryIconNames,
    ragIconNames,
    severityIconNames,
    usageKindIconNames
} from "./icon-names";

=======
import {enums} from "./enums"
>>>>>>> 4c72057b
import preventNavigationService from './prevent-navigation-service';
import serviceBroker from './service-broker';
import {CORE_API} from './core-api-utils';
import {toMap} from "../map-utils";


const displayNameService = new BaseLookupService();
const iconNameService = new BaseLookupService();
const descriptionService = new BaseLookupService();


function loadFromServer(involvementKindService,
                        serviceBroker) {

    serviceBroker
        .loadAppData(CORE_API.DataTypeStore.findAll)
        .then(result => {
            // DEPRECATED, should be byId
            const indexedByCode = _.keyBy(result.data, 'code');
            const indexedById = _.keyBy(result.data, 'id');

            displayNameService
                .register('dataType', _.mapValues(indexedByCode, 'name'))
                .register('dataType', _.mapValues(indexedById, 'name'))
                ;

            descriptionService
                .register('dataType', _.mapValues(indexedByCode, 'description'))
                .register('dataType', _.mapValues(indexedById, 'description'))
                ;
        });

    involvementKindService
        .loadInvolvementKinds()
        .then(results => {
            const indexedById = _.keyBy(results, 'id');
            displayNameService.register('involvementKind', _.mapValues(indexedById, 'name'));
            descriptionService.register('involvementKind', _.mapValues(indexedById, 'description'));
        });

    serviceBroker
        .loadAppData(CORE_API.MeasurableCategoryStore.findAll)
        .then(result => {
            const indexedById = _.keyBy(result.data, 'id');
            displayNameService.register('measurableCategory', _.mapValues(indexedById, 'name'));
            descriptionService.register('measurableCategory', _.mapValues(indexedById, 'description'));
        });

    serviceBroker
        .loadAppData(CORE_API.EntityNamedNoteTypeStore.findAll)
        .then(result => {
            const indexedById = _.keyBy(result.data, 'id');
            displayNameService.register('entityNamedNoteType', _.mapValues(indexedById, 'name'));
            descriptionService.register('entityNamedNoteType', _.mapValues(indexedById, 'description'));
        });

    serviceBroker
        .loadAppData(CORE_API.EnumValueStore.findAll)
        .then(r => {
            const keyFn = x => x.key;
            _.chain(r.data)
                .groupBy('type')
                .each((xs, type) => {
                    displayNameService.register(type, toMap(xs, keyFn, x => x.name));
                    descriptionService.register(type, toMap(xs, keyFn, x => x.description));
                    iconNameService.register(type, toMap(xs, keyFn, x => x.icon));
                })
                .value();
        });
}


export default (module) => {
    module
        .service('DisplayNameService', () => displayNameService)
        .service('IconNameService', () => iconNameService)
        .service('DescriptionService', () => descriptionService)
        .service('PreventNavigationService', preventNavigationService)
        .service('ServiceBroker', serviceBroker);

<<<<<<< HEAD
    displayNameService
        .register('applicationKind', applicationKindDisplayNames)
        .register('applicationRating', applicationRatingNames)
        .register('attestationType', attestationTypeDisplayNames)
        .register('capabilityRating', capabilityRatingNames)
        .register('changeInitiative', changeInitiativeNames)
        .register('criticality', criticalityDisplayNames)
        .register('dataFormatKind', dataFormatKindNames)
        .register('endOfLifeStatus', endOfLifeStatusNames)
        .register('entity', entityNames)
        .register('entityStatistic', entityStatisticCategoryDisplayNames)
        .register('frequencyKind', frequencyKindNames)
        .register('hierarchyScope', hierarchyQueryScopeNames)
        .register('investmentRating', investmentRatingNames)
        .register('issuance', issuanceDisplayNames)
        .register('lifecyclePhase', lifecyclePhaseDisplayNames)
        .register('lifecycleStatus', lifecycleStatusNames)
        .register('orgUnitKind', orgUnitKindNames)
        .register('physicalSpecDefinitionFieldType', physicalSpecDefinitionFieldTypeNames)
        .register('physicalSpecDefinitionType', physicalSpecDefinitionTypeNames)
        .register('relationshipKind', relationshipKindNames)
        .register('rollupKind', rollupKindNames)
        .register('severity', severityNames)
        .register('surveyInstanceStatus', surveyInstanceStatusNames)
        .register('surveyRunStatus', surveyRunStatusNames)
        .register('releaseLifecycleStatus', releaseLifecycleStatusNames)
        .register('surveyQuestionFieldType', surveyQuestionFieldTypeNames)
        .register('usageKind', usageKindDisplayNames)
        .register('transportKind', transportKindNames);

    iconNameService
        .register('BOOLEAN', booleanTypeIconNames)
        .register('entity', entityIconNames)
        .register('entityStatistic', entityStatisticCategoryIconNames)
        .register('severity', severityIconNames)
        .register('rag', ragIconNames)
        .register('usageKind', usageKindIconNames);

=======
    const keyFn = x => x.key;
    _.each(enums, (xs, type) => {
        displayNameService.register(type, toMap(xs, keyFn, x => x.name));
        descriptionService.register(type, toMap(xs, keyFn, x => x.description));
        iconNameService.register(type, toMap(xs, keyFn, x => x.icon));
    });
>>>>>>> 4c72057b

    loadFromServer.$inject = [
        'InvolvementKindService',
        'ServiceBroker'
    ];


    function configServiceBroker($rootScope, serviceBroker) {
        $rootScope.$on('$stateChangeSuccess', () => {
            serviceBroker.resetViewData();
        });
    }

    configServiceBroker.$inject = ['$rootScope', 'ServiceBroker'];

    module
        .run(loadFromServer)
        .run(configServiceBroker);
};<|MERGE_RESOLUTION|>--- conflicted
+++ resolved
@@ -17,49 +17,7 @@
  */
 import _ from "lodash";
 import BaseLookupService from "./BaseLookupService";
-<<<<<<< HEAD
-import {
-    applicationKindDisplayNames,
-    applicationRatingNames,
-    attestationTypeDisplayNames,
-    capabilityRatingNames,
-    changeInitiativeNames,
-    criticalityDisplayNames,
-    dataFormatKindNames,
-    endOfLifeStatusNames,
-    entityNames,
-    entityStatisticCategoryDisplayNames,
-    frequencyKindNames,
-    hierarchyQueryScopeNames,
-    investmentRatingNames,
-    issuanceDisplayNames,
-    lifecyclePhaseDisplayNames,
-    lifecycleStatusNames,
-    orgUnitKindNames,
-    physicalSpecDefinitionFieldTypeNames,
-    physicalSpecDefinitionTypeNames,
-    relationshipKindNames,
-    releaseLifecycleStatusNames,
-    rollupKindNames,
-    severityNames,
-    surveyInstanceStatusNames,
-    surveyQuestionFieldTypeNames,
-    surveyRunStatusNames,
-    transportKindNames,
-    usageKindDisplayNames
-} from "./display-names";
-import {
-    booleanTypeIconNames,
-    entityIconNames,
-    entityStatisticCategoryIconNames,
-    ragIconNames,
-    severityIconNames,
-    usageKindIconNames
-} from "./icon-names";
-
-=======
 import {enums} from "./enums"
->>>>>>> 4c72057b
 import preventNavigationService from './prevent-navigation-service';
 import serviceBroker from './service-broker';
 import {CORE_API} from './core-api-utils';
@@ -140,53 +98,12 @@
         .service('PreventNavigationService', preventNavigationService)
         .service('ServiceBroker', serviceBroker);
 
-<<<<<<< HEAD
-    displayNameService
-        .register('applicationKind', applicationKindDisplayNames)
-        .register('applicationRating', applicationRatingNames)
-        .register('attestationType', attestationTypeDisplayNames)
-        .register('capabilityRating', capabilityRatingNames)
-        .register('changeInitiative', changeInitiativeNames)
-        .register('criticality', criticalityDisplayNames)
-        .register('dataFormatKind', dataFormatKindNames)
-        .register('endOfLifeStatus', endOfLifeStatusNames)
-        .register('entity', entityNames)
-        .register('entityStatistic', entityStatisticCategoryDisplayNames)
-        .register('frequencyKind', frequencyKindNames)
-        .register('hierarchyScope', hierarchyQueryScopeNames)
-        .register('investmentRating', investmentRatingNames)
-        .register('issuance', issuanceDisplayNames)
-        .register('lifecyclePhase', lifecyclePhaseDisplayNames)
-        .register('lifecycleStatus', lifecycleStatusNames)
-        .register('orgUnitKind', orgUnitKindNames)
-        .register('physicalSpecDefinitionFieldType', physicalSpecDefinitionFieldTypeNames)
-        .register('physicalSpecDefinitionType', physicalSpecDefinitionTypeNames)
-        .register('relationshipKind', relationshipKindNames)
-        .register('rollupKind', rollupKindNames)
-        .register('severity', severityNames)
-        .register('surveyInstanceStatus', surveyInstanceStatusNames)
-        .register('surveyRunStatus', surveyRunStatusNames)
-        .register('releaseLifecycleStatus', releaseLifecycleStatusNames)
-        .register('surveyQuestionFieldType', surveyQuestionFieldTypeNames)
-        .register('usageKind', usageKindDisplayNames)
-        .register('transportKind', transportKindNames);
-
-    iconNameService
-        .register('BOOLEAN', booleanTypeIconNames)
-        .register('entity', entityIconNames)
-        .register('entityStatistic', entityStatisticCategoryIconNames)
-        .register('severity', severityIconNames)
-        .register('rag', ragIconNames)
-        .register('usageKind', usageKindIconNames);
-
-=======
     const keyFn = x => x.key;
     _.each(enums, (xs, type) => {
         displayNameService.register(type, toMap(xs, keyFn, x => x.name));
         descriptionService.register(type, toMap(xs, keyFn, x => x.description));
         iconNameService.register(type, toMap(xs, keyFn, x => x.icon));
     });
->>>>>>> 4c72057b
 
     loadFromServer.$inject = [
         'InvolvementKindService',
