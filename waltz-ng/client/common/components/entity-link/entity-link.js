/*
 * Waltz - Enterprise Architecture
 * Copyright (C) 2016, 2017 Waltz open source project
 * See README.md for more information
 *
 * This program is free software: you can redistribute it and/or modify
 * it under the terms of the GNU Lesser General Public License as published by
 * the Free Software Foundation, either version 3 of the License, or
 * (at your option) any later version.
 *
 * This program is distributed in the hope that it will be useful,
 * but WITHOUT ANY WARRANTY; without even the implied warranty of
 * MERCHANTABILITY or FITNESS FOR A PARTICULAR PURPOSE.  See the
 * GNU Lesser General Public License for more details.
 *
 * You should have received a copy of the GNU Lesser General Public License
 * along with this program.  If not, see <http://www.gnu.org/licenses/>.
 */

import {initialiseData} from "../../../common";
import {kindToViewState} from "../../../common/link-utils";


const bindings = {
    entityRef: '<',
<<<<<<< HEAD
    iconPlacement: '@',
    tooltipPlacement: '@'
=======
    iconPlacement: '<',
    target: '@', /** if '_blank' the external icon is shown **/
    tooltipPlacement: '<'
>>>>>>> 83e3fb37
};


const template = require('./entity-link.html');


const initialState = {
    iconPlacement: 'left', // can be left, right, none
    tooltipPlacement: 'top' // left, top-left, top-right; refer to: (https://github.com/angular-ui/bootstrap/tree/master/src/tooltip)
};


function controller($state) {
    const vm = initialiseData(this, initialState);

    vm.$onChanges = (changes) => {
        if (vm.entityRef) {
            const viewState = kindToViewState(vm.entityRef.kind);
            if (viewState) {
                // url needs to be re-computed when entityRef changes
                // eg: when used in a ui-grid cell template
                vm.viewUrl = $state.href(viewState, { id: vm.entityRef.id });
            }
        }
    };
}

controller.$inject = [
    '$state'
];


const component = {
    bindings,
    template,
    controller
};


export default component;<|MERGE_RESOLUTION|>--- conflicted
+++ resolved
@@ -23,14 +23,9 @@
 
 const bindings = {
     entityRef: '<',
-<<<<<<< HEAD
     iconPlacement: '@',
-    tooltipPlacement: '@'
-=======
-    iconPlacement: '<',
+    tooltipPlacement: '@',
     target: '@', /** if '_blank' the external icon is shown **/
-    tooltipPlacement: '<'
->>>>>>> 83e3fb37
 };
 
 
