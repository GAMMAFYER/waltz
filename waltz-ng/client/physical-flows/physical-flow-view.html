--- conflicted
+++ resolved
@@ -90,7 +90,6 @@
 
     <br>
 
-<<<<<<< HEAD
 
     <!--Entity Named Notes-->
     <waltz-dynamic-section-wrapper section="ctrl.entityNamedNotesSection"
@@ -98,42 +97,6 @@
     </waltz-dynamic-section-wrapper>
 
 
-    <!-- MENTIONS -->
-    <waltz-section name="Mentions"
-                   icon="comments-o"
-                   small="as a contributor to other flows"
-                   id="mentions-section">
-
-        <div class="waltz-section-actions">
-            <button type="button"
-                    ng-disabled="ctrl.mentions.length == 0 "
-                    ng-click="ctrl.exportMentions()"
-                    class="btn btn-xs btn-primary">
-                <waltz-icon name="cloud-download"></waltz-icon>
-                Export
-            </button>
-        </div>
-        <div class="row">
-            <div class="col-sm-12">
-                <div ng-if="ctrl.mentions.length > 0">
-                    <waltz-physical-specification-mentions mentions="ctrl.mentions"
-                                                           on-initialise="ctrl.onMentionsPanelInitialise">
-                    </waltz-physical-specification-mentions>
-                </div>
-                <waltz-no-data ng-if="ctrl.mentions.length == 0">
-                    <message>
-                        <strong>No mentions.</strong> This flow has not been mentioned as a contributor to any other flow.
-                    </message>
-                </waltz-no-data>
-
-            </div>
-        </div>
-
-    </waltz-section>
-
-
-=======
->>>>>>> 55d3a9b0
     <!-- SPEC DEFINITION -->
     <waltz-section name="Specification Definition"
                    icon="file-code-o"
