--- conflicted
+++ resolved
@@ -1,13 +1,7 @@
-<<<<<<< HEAD
 import _ from 'lodash';
 
 import {initialiseData} from '../common';
 import {green, grey, blue, actor} from '../common/colors';
-=======
-import _ from "lodash";
-import {initialiseData} from "../common";
-import {green, grey, blue} from "../common/colors";
->>>>>>> 871a499b
 
 
 const template = require('./physical-flow-view.html');
