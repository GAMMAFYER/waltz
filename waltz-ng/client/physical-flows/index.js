function setup(module) {
    module
        .config(require('./routes'))
        .service(
            'PhysicalFlowStore',
            require('./service/physical-flow-store'))
        .component(
            'waltzPhysicalFlowOverview',
            require('./components/overview/physical-flow-overview'))
        .component(
            'waltzPhysicalFlowTable',
            require('./components/flow-table/flow-table'))
        .component(
<<<<<<< HEAD
            'waltzPhysicalFlowEditTargetEntity',
            require('./components/edit-target-entity/physical-flow-edit-target-entity'));
=======
            'waltzPhysicalFlowAttributeEditor',
            require('./components/attribute-editor/physical-flow-attribute-editor'));
>>>>>>> 39268197
}


export default setup;<|MERGE_RESOLUTION|>--- conflicted
+++ resolved
@@ -11,13 +11,11 @@
             'waltzPhysicalFlowTable',
             require('./components/flow-table/flow-table'))
         .component(
-<<<<<<< HEAD
             'waltzPhysicalFlowEditTargetEntity',
-            require('./components/edit-target-entity/physical-flow-edit-target-entity'));
-=======
+            require('./components/edit-target-entity/physical-flow-edit-target-entity'))
+        .component(
             'waltzPhysicalFlowAttributeEditor',
             require('./components/attribute-editor/physical-flow-attribute-editor'));
->>>>>>> 39268197
 }
 
 
