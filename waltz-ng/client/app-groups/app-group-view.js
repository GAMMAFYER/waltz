/*
 * Waltz - Enterprise Architecture
 * Copyright (C) 2016  Khartec Ltd.
 *
 * This program is free software: you can redistribute it and/or modify
 * it under the terms of the GNU Lesser General Public License as published by
 * the Free Software Foundation, either version 3 of the License, or
 * (at your option) any later version.
 *
 * This program is distributed in the hope that it will be useful,
 * but WITHOUT ANY WARRANTY; without even the implied warranty of
 * MERCHANTABILITY or FITNESS FOR A PARTICULAR PURPOSE.  See the
 * GNU Lesser General Public License for more details.
 *
 * You should have received a copy of the GNU Lesser General Public License
 * along with this program.  If not, see <http://www.gnu.org/licenses/>.
 */

import _ from 'lodash';
<<<<<<< HEAD

import template from './app-group-view.html';

=======
import {CORE_API} from '../common/services/core-api-utils';
>>>>>>> f7ffb107

const initialState = {
    applications: [],
    assetCostData: null,
    bookmarks: [],
    capabilities: [],
    changeInitiatives: [],
    complexity: [],
    dataFlows : null,
    entityStatisticDefinitions: [],
    flowOptions: null,
    groupDetail: null,
    initiallySelectedIds: [],
    sourceDataRatings: [],
    techStats: null,
    user: null,
    visibility: {
        applicationOverlay: false,
        bookmarkOverlay: false,
        capabilityRatingOverlay: false,
        changeInitiativeOverlay: false,
        costOverlay: false,
        flowOverlay: false,
        techOverlay: false
    }
};


function controller($scope,
                    $q,
                    $stateParams,
                    serviceBroker,
                    appGroupStore,
                    assetCostViewService,
                    bookmarkStore,
                    changeLogStore,
                    complexityStore,
                    entityStatisticStore,
                    historyStore,
                    logicalFlowViewService,
                    measurableStore,
                    measurableCategoryStore,
                    measurableRatingStore,
                    sourceDataRatingStore,
                    userService) {

    const { id }  = $stateParams;

    const vm = Object.assign(this, initialState);

    const idSelector = {
        entityReference: {
            kind: 'APP_GROUP',
            id: id
        },
        scope: 'EXACT'
    };

    vm.entityRef = idSelector.entityReference;


    // -- LOAD ---

    measurableStore
        .findMeasurablesBySelector(idSelector)
        .then(measurables => vm.measurables = measurables);

    measurableCategoryStore
        .findAll()
        .then(cs => vm.measurableCategories = cs);

    measurableRatingStore
        .statsByAppSelector(idSelector)
        .then(ratings => vm.measurableRatings = ratings);

    logicalFlowViewService
        .initialise(id, 'APP_GROUP', 'EXACT')
        .then(flows => vm.dataFlows = flows);

    assetCostViewService
        .initialise(idSelector, 2016)
        .then(costs => vm.assetCostData = costs);

    bookmarkStore
        .findByParent({ id , kind: 'APP_GROUP'})
        .then(bookmarks => vm.bookmarks = bookmarks);

    appGroupStore.getById(id)
        .then(groupDetail => vm.groupDetail = groupDetail)
        .then(groupDetail => {
            historyStore.put(groupDetail.appGroup.name, 'APP_GROUP', 'main.app-group.view', { id });
            return groupDetail;
        })
        .then(groupDetail => _.map(groupDetail.applications, 'id'))
        .then(appIds => $q.all([
            serviceBroker.loadViewData(CORE_API.ApplicationStore.findBySelector, [ idSelector ]),
            complexityStore.findBySelector(id, 'APP_GROUP', 'EXACT'),
        ]))
        .then(([
            appsResponse,
            complexity
        ]) => {
            vm.applications = _.map(appsResponse.data, a => _.assign(a, {management: 'IT'}));
            vm.complexity = complexity;
        })
        .then(result => Object.assign(vm, result))
        .then(() => sourceDataRatingStore.findAll())
        .then((sourceDataRatings) => vm.sourceDataRatings = sourceDataRatings)
        .then(() => changeLogStore.findByEntityReference(vm.entityRef))
        .then(changeLogs => vm.changeLogs = changeLogs);

    userService
        .whoami()
        .then(u => vm.user = u);

    entityStatisticStore
        .findAllActiveDefinitions()
        .then(definitions => vm.entityStatisticDefinitions = definitions);


    // -- INTERACT ---

    vm.isGroupEditable = () => {
        if (!vm.groupDetail) return false;
        if (!vm.user) return false;
        return _.some(vm.groupDetail.members, isUserAnOwner );
    };

    vm.loadAllCosts = () => {
        $scope.$applyAsync(() => {
            assetCostViewService.loadDetail()
                .then(data => vm.assetCostData = data);
        });
    };

    vm.loadFlowDetail = () => logicalFlowViewService
        .loadDetail()
        .then(flowData => vm.dataFlows = flowData);

    vm.loadRatingsDetail = () => {
        return vm.measurableRatingsDetail
            ? $q.resolve(vm.measurableRatingsDetail)
            : measurableRatingStore
                .findByAppSelector(idSelector)
                .then(rs => vm.measurableRatingsDetail = rs);
    };


    // -- HELPER ---

    const isUserAnOwner = member =>
        member.role === 'OWNER'
        && member.userId === vm.user.userName;
}


controller.$inject = [
    '$scope',
    '$q',
    '$stateParams',
    'ServiceBroker',
    'AppGroupStore',
    'AssetCostViewService',
    'BookmarkStore',
    'ChangeLogStore',
    'ComplexityStore',
    'EntityStatisticStore',
    'HistoryStore',
    'LogicalFlowViewService',
    'MeasurableStore',
    'MeasurableCategoryStore',
    'MeasurableRatingStore',
    'SourceDataRatingStore',
    'UserService'
];


export default {
    template,
    controller,
    controllerAs: 'ctrl'
};<|MERGE_RESOLUTION|>--- conflicted
+++ resolved
@@ -17,13 +17,10 @@
  */
 
 import _ from 'lodash';
-<<<<<<< HEAD
+import {CORE_API} from '../common/services/core-api-utils';
 
 import template from './app-group-view.html';
 
-=======
-import {CORE_API} from '../common/services/core-api-utils';
->>>>>>> f7ffb107
 
 const initialState = {
     applications: [],
