<div>

    <!-- HEADER -->
    <waltz-page-header name="{{ ctrl.groupDetail.appGroup.name }}"
                       icon="object-group"
                       small="{{ ctrl.groupDetail.appGroup.kind }}">
        <ol class="waltz-breadcrumbs">
            <li><a ui-sref="main">Home</a></li>
            <li>App Group</li>
            <li><span ng-bind="ctrl.groupDetail.appGroup.name"></span></li>
        </ol>

    </waltz-page-header>


    <!-- SUMMARY -->
    <waltz-app-group-summary parent-entity-ref="ctrl.entityRef"
                             applications="ctrl.applications"
                             total-cost="ctrl.assetCostData.total"
                             server-stats="ctrl.techStats.serverStats"
                             app-group="ctrl.groupDetail.appGroup"
                             members="ctrl.groupDetail.members"
                             editable="ctrl.isGroupEditable()">
    </waltz-app-group-summary>


    <!-- CHANGE INITIATIVES -->
    <waltz-change-initiative-section parent-entity-ref="ctrl.entityRef">
    </waltz-change-initiative-section>


    <!-- RATINGS -->
    <waltz-measurable-ratings-browser-section id="ratings-explorer-section"
                                              parent-entity-ref="ctrl.entityRef">
    </waltz-measurable-ratings-browser-section>



    <!-- FLOWS -->
<<<<<<< HEAD
    <waltz-logical-flows-tabgroup-section flow-data="ctrl.dataFlows"
                                          on-load-detail="ctrl.loadFlowDetail"
                                          applications="ctrl.applications"
                                          selector="ctrl.selector">
=======
    <waltz-logical-flows-tabgroup-section parent-entity-ref="ctrl.entityRef">
>>>>>>> 1c2dbc04
    </waltz-logical-flows-tabgroup-section>


    <!-- AUTH SOURCES -->
    <waltz-auth-sources-section parent-entity-ref="ctrl.entityRef">
    </waltz-auth-sources-section>


    <!-- APPS -->
    <waltz-apps-section parent-entity-ref='ctrl.entityRef'>
    </waltz-apps-section>


    <!-- INDICATORS -->
    <waltz-entity-statistic-summary-section parent-entity-ref="ctrl.entityRef">
    </waltz-entity-statistic-summary-section>


    <!-- COMPLEXITY -->
    <waltz-complexity-section parent-entity-ref="ctrl.entityRef">
    </waltz-complexity-section>


    <!-- TECHNOLOGIES -->
    <waltz-technology-summary-section parent-entity-ref="ctrl.entityRef">
    </waltz-technology-summary-section>


    <!-- COSTS -->
    <waltz-asset-costs-section parent-entity-ref='ctrl.entityRef'
                               csv-name="{{ ctrl.groupDetail.appGroup.name }}_costs.csv">
    </waltz-asset-costs-section>


    <!-- BOOKMARKS -->
    <waltz-bookmarks-section parent-entity-ref="ctrl.entityRef"
                             source-data-ratings="ctrl.sourceDataRatings">
    </waltz-bookmarks-section>


    <!-- CHANGE_LOG -->
    <waltz-change-log-section parent-entity-ref="ctrl.entityRef">
    </waltz-change-log-section>

</div><|MERGE_RESOLUTION|>--- conflicted
+++ resolved
@@ -37,14 +37,7 @@
 
 
     <!-- FLOWS -->
-<<<<<<< HEAD
-    <waltz-logical-flows-tabgroup-section flow-data="ctrl.dataFlows"
-                                          on-load-detail="ctrl.loadFlowDetail"
-                                          applications="ctrl.applications"
-                                          selector="ctrl.selector">
-=======
     <waltz-logical-flows-tabgroup-section parent-entity-ref="ctrl.entityRef">
->>>>>>> 1c2dbc04
     </waltz-logical-flows-tabgroup-section>
 
 
