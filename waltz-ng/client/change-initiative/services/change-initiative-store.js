--- conflicted
+++ resolved
@@ -39,16 +39,6 @@
     };
 
 
-    const findByParentId = (id) => $http
-        .get(`${BASE}/children/${id}`)
-        .then(r => r.data);
-
-
-    const findParentsById = (id) => $http
-        .get(`${BASE}/parents/${id}`)
-        .then(r => r.data);
-
-
     const getById = (id) => $http
             .get(`${BASE}/id/${id}`)
             .then(r => r.data);
@@ -73,14 +63,8 @@
 
 
     return {
-<<<<<<< HEAD
-        findByParentId,
-        findParentsById,
-        findByRef,
-=======
         findBySelector,
         findHierarchyBySelector,
->>>>>>> 04e5bf30
         findRelatedForId,
         getById,
         search,
@@ -95,26 +79,12 @@
 
 
 export const ChangeInitiativeStore_API = {
-<<<<<<< HEAD
-    findByParentId: {
-        serviceName,
-        serviceFnName: 'findByParentId',
-        description: 'finds change initiatives by parent id'
-    },
-    findParentsById: {
-        serviceName,
-        serviceFnName: 'findParentsById',
-        description: 'finds parent change initiatives by id'
-    },
-    findByRef: {
-=======
     findBySelector: {
         serviceName,
         serviceFnName: 'findBySelector',
         description: 'finds change initiatives by id selector'
     },
     findHierarchyBySelector: {
->>>>>>> 04e5bf30
         serviceName,
         serviceFnName: 'findHierarchyBySelector',
         description: 'finds change initiatives (and parents) by id selector'
