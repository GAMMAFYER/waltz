--- conflicted
+++ resolved
@@ -23,8 +23,6 @@
 
 const initialState = {
     changeInitiative: {},
-    childrenRefs: [],
-    parentRefs: [],
     involvements: [],
     sourceDataRatings: [],
     surveyInstances: [],
@@ -33,16 +31,6 @@
         appGroupRelationships: []
     }
 };
-
-
-function enrichWithRefs(changeInitiatives = []) {
-    return _.map(
-        changeInitiatives,
-        d => Object.assign(
-            {},
-            d,
-            { entityReference: {kind: 'CHANGE_INITIATIVE', id: d.id, name: d.name, description: d.description }}));
-}
 
 
 function controller($q,
@@ -127,53 +115,6 @@
         .findByEntityReference(vm.entityRef)
         .then(surveyInstances => vm.surveyInstances = _.filter(surveyInstances, {'status': 'COMPLETED'}));
 
-<<<<<<< HEAD
-    serviceBroker
-        .loadViewData(CORE_API.ChangeInitiativeStore.findByParentId, [vm.entityRef.id])
-        .then(r => {
-            const children = _.chain(r.data)
-                .sortBy('name')
-                .value();
-            vm.childRefs = enrichWithRefs(children);
-        });
-
-    serviceBroker
-        .loadViewData(CORE_API.ChangeInitiativeStore.findParentsById, [vm.entityRef.id])
-        .then(r => {
-            const parents = _.chain(r.data)
-                .sortBy('name')
-                .value();
-            vm.parentRefs = enrichWithRefs(parents);
-        });
-
-    const loadInvolvements = () => {
-        const involvementPromises = [
-            involvementStore.findByEntityReference('CHANGE_INITIATIVE', id),
-            involvementStore.findPeopleByEntityReference('CHANGE_INITIATIVE', id)
-        ];
-        $q.all(involvementPromises)
-            .then(([relations, people]) => {
-                return aggregatePeopleInvolvements(relations, people)
-            })
-            .then(involvements => vm.involvements = involvements);
-
-    };
-
-    loadInvolvements();
-
-    vm.onAddInvolvement = (entityInvolvement) => {
-
-        involvedSectionService.addInvolvement(vm.entityRef, entityInvolvement)
-            .then(_ => loadInvolvements());
-    };
-
-    vm.onRemoveInvolvement = (entityInvolvement) => {
-
-        involvedSectionService.removeInvolvement(vm.entityRef, entityInvolvement)
-            .then(_ => loadInvolvements());
-    };
-=======
->>>>>>> b1033ddf
 }
 
 
