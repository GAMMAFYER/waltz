--- conflicted
+++ resolved
@@ -1,11 +1,5 @@
-<<<<<<< HEAD
-<waltz-section name="{{ $ctrl.name }}"
-               icon="paper-plane-o"
-               id="change-initiatives-section">
-=======
 <div>
 
->>>>>>> 732124c9
     <waltz-section-actions>
         <button class="btn btn-xs waltz-btn-transparent"
                 ng-click="$ctrl.visibility.sourcesOverlay = ! $ctrl.visibility.sourcesOverlay">
@@ -18,72 +12,9 @@
     </waltz-source-data-overlay>
 
 
-    <div class="row"
-         ng-if="$ctrl.changeInitiatives.length > 0"
-         style="min-height: 100px">
-        <div class="col-md-7">
-            <waltz-change-initiative-browser change-initiatives="$ctrl.changeInitiatives"
-                                             scroll-height="300"
-                                             on-select="$ctrl.onSelect">
-            </waltz-change-initiative-browser>
-        </div>
-        <div class="col-md-5">
-            <div ng-if="$ctrl.selectedChangeInitiative"
-                 class="waltz-fade-if">
-                <h4>
-                    <span ng-bind="$ctrl.selectedChangeInitiative.name">
-                    </span>
-                    <small ng-bind="$ctrl.selectedChangeInitiative.kind | toDisplayName:'changeInitiative'">
-                    </small>
-                </h4>
-
-                <div ng-bind="$ctrl.selectedChangeInitiative.description"></div>
-
-                <br>
-
-                <div>
-                    <div class="row">
-                        <div class="col-sm-2 waltz-display-field-label">
-                            Kind:
-                        </div>
-                        <div class="col-sm-4">
-                            <span ng-bind="$ctrl.selectedChangeInitiative.kind | toDisplayName:'changeInitiative' "></span>
-                        </div>
-
-                        <div class="col-sm-2 waltz-display-field-label">
-                            Phase:
-                        </div>
-                        <div class="col-sm-4">
-                            <span ng-bind="$ctrl.selectedChangeInitiative.lifecyclePhase | toDisplayName:'lifecyclePhase' "></span>
-                        </div>
-                    </div>
-                    <div class="row">
-                        <div class="col-sm-2 waltz-display-field-label">
-                            Start:
-                        </div>
-                        <div class="col-sm-4">
-                            <span ng-bind="$ctrl.selectedChangeInitiative.startDate"></span>
-                        </div>
-
-                        <div class="col-sm-2 waltz-display-field-label">
-                            End:
-                        </div>
-                        <div class="col-sm-4">
-                            <span ng-bind="$ctrl.selectedChangeInitiative.endDate"></span>
-                        </div>
-                    </div>
-                </div>
-
-                <br>
-
-                <a ui-sref="main.change-initiative.view ({ id: $ctrl.selectedChangeInitiative.id })"
-                   class="clickable">
-                    More &raquo;
-                </a>
-            </div>
-        </div>
-    </div>
-
+    <waltz-change-initiative-table ng-if='$ctrl.changeInitiatives.length > 0'
+                                   list="$ctrl.changeInitiatives">
+    </waltz-change-initiative-table>
 
     <waltz-no-data ng-if="$ctrl.changeInitiatives.length == 0">
         <message>
