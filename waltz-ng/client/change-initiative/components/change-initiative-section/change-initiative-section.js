import _ from 'lodash';

import {CORE_API} from '../../../common/services/core-api-utils';
import {initialiseData} from '../../../common';
import {mkSelectionOptions} from "../../../common/selector-utils";
import {buildHierarchies} from "../../../common/hierarchy-utils";

import template from './change-initiative-section.html';
import {
    changeInitiativeNames,
    lifecyclePhaseDisplayNames,
} from "../../../common/services/display-names";


const bindings = {
    name: '@',
    parentEntityRef: '<'
};


const externalIdCellTemplate = `
    <div class="ui-grid-cell-contents" style="vertical-align: baseline; ">
        <a ng-click="grid.appScope.$ctrl.onSelectViaGrid(row.entity)"
           class="clickable">
            <span ng-bind="row.entity.externalId"></span>
            &nbsp;
            <waltz-icon name="{{row.entity.children.length > 0 ? 'sitemap' : 'fw'}}" rotate="270"></waltz-icon>
        </a>
    </div>
`;

const nameCellTemplate = `
    <div class="ui-grid-cell-contents">
        <a ng-click="grid.appScope.$ctrl.onSelectViaGrid(row.entity)"
           class="clickable">
            <span ng-bind="row.entity.name"></span>
        </a>
    </div>
`;


const initialState = {
    name: 'Change Initiatives',
    changeInitiatives: [],
    selectedChange: null,
    visibility: {
        sourcesOverlay: false
    },
    gridOptions: {
        columnDefs: [
            { field: 'externalId', name: 'id', cellTemplate: externalIdCellTemplate },
            { field: 'name', cellTemplate: nameCellTemplate },
            { field: 'kindName', name: 'Kind' },
            { field: 'lifecyclePhaseName', name: 'Phase' }
        ],
        data: [],
        enableGridMenu: false,
        enableColumnMenus: false,
    }
};


function enrichChangeInitiative(ci) {
    const extensions = {
        kindName: changeInitiativeNames[ci.kind],
        lifecyclePhaseName: lifecyclePhaseDisplayNames[ci.lifecyclePhase]
    };

    return Object.assign({}, ci, extensions);
}


function controller(serviceBroker) {
    const vm = initialiseData(this, initialState);

    const processChangeInitiativeHierarchy = (changeInitiatives) => {
        vm.allChangeInitiatives = _.map(
            changeInitiatives,
            ci => enrichChangeInitiative(ci));
        const roots = buildHierarchies(vm.allChangeInitiatives);
        vm.changeInitiatives = roots;
        vm.gridOptions.data = roots;
    };


    vm.onSelectViaGrid = (ci) => {
        vm.selectedChange = ci;
    };

    vm.onClearSelection = () => vm.selectedChange = null;

    vm.$onChanges = () => {
        if(vm.parentEntityRef) {
<<<<<<< HEAD
            let promise = null;
            if (vm.parentEntityRef.kind === 'PERSON') {
                promise = serviceBroker
                    .loadViewData(CORE_API.PersonStore.getById, [vm.parentEntityRef.id])
                    .then(person => serviceBroker.loadViewData(
                        CORE_API.InvolvementStore.findChangeInitiativesForEmployeeId,
                        [person.data.employeeId]));
            } else if (vm.parentEntityRef.kind === 'CHANGE_INITIATIVE') {
                promise = serviceBroker.loadViewData(
                    CORE_API.ChangeInitiativeStore.findByParentId,
                    [vm.parentEntityRef.id]);
            } else {
                promise = serviceBroker.loadViewData(
                    CORE_API.ChangeInitiativeStore.findByRef,
                    [vm.parentEntityRef.kind, vm.parentEntityRef.id]);
            }

            promise
                .then(result => {
                    vm.changeInitiatives = result.data;
            });
        }
    };

    vm.onSelect = ci => vm.selectedChangeInitiative = ci;
=======
            serviceBroker
                .loadViewData(
                    CORE_API.ChangeInitiativeStore.findHierarchyBySelector,
                    [ mkSelectionOptions(vm.parentEntityRef) ])
                .then(r => processChangeInitiativeHierarchy(r.data));
        }
    };

>>>>>>> 04e5bf30

}


controller.$inject = [
    'ServiceBroker'
];


const component = {
    template,
    bindings,
    controller
};


export default {
    component,
    id: 'waltzChangeInitiativeSection'
};<|MERGE_RESOLUTION|>--- conflicted
+++ resolved
@@ -13,8 +13,7 @@
 
 
 const bindings = {
-    name: '@',
-    parentEntityRef: '<'
+    parentEntityRef: '<',
 };
 
 
@@ -40,7 +39,6 @@
 
 
 const initialState = {
-    name: 'Change Initiatives',
     changeInitiatives: [],
     selectedChange: null,
     visibility: {
@@ -91,33 +89,6 @@
 
     vm.$onChanges = () => {
         if(vm.parentEntityRef) {
-<<<<<<< HEAD
-            let promise = null;
-            if (vm.parentEntityRef.kind === 'PERSON') {
-                promise = serviceBroker
-                    .loadViewData(CORE_API.PersonStore.getById, [vm.parentEntityRef.id])
-                    .then(person => serviceBroker.loadViewData(
-                        CORE_API.InvolvementStore.findChangeInitiativesForEmployeeId,
-                        [person.data.employeeId]));
-            } else if (vm.parentEntityRef.kind === 'CHANGE_INITIATIVE') {
-                promise = serviceBroker.loadViewData(
-                    CORE_API.ChangeInitiativeStore.findByParentId,
-                    [vm.parentEntityRef.id]);
-            } else {
-                promise = serviceBroker.loadViewData(
-                    CORE_API.ChangeInitiativeStore.findByRef,
-                    [vm.parentEntityRef.kind, vm.parentEntityRef.id]);
-            }
-
-            promise
-                .then(result => {
-                    vm.changeInitiatives = result.data;
-            });
-        }
-    };
-
-    vm.onSelect = ci => vm.selectedChangeInitiative = ci;
-=======
             serviceBroker
                 .loadViewData(
                     CORE_API.ChangeInitiativeStore.findHierarchyBySelector,
@@ -126,7 +97,6 @@
         }
     };
 
->>>>>>> 04e5bf30
 
 }
 
