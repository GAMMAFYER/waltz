/*
 * Waltz - Enterprise Architecture
 * Copyright (C) 2016  Khartec Ltd.
 *
 * This program is free software: you can redistribute it and/or modify
 * it under the terms of the GNU Lesser General Public License as published by
 * the Free Software Foundation, either version 3 of the License, or
 * (at your option) any later version.
 *
 * This program is distributed in the hope that it will be useful,
 * but WITHOUT ANY WARRANTY; without even the implied warranty of
 * MERCHANTABILITY or FITNESS FOR A PARTICULAR PURPOSE.  See the
 * GNU Lesser General Public License for more details.
 *
 * You should have received a copy of the GNU Lesser General Public License
 * along with this program.  If not, see <http://www.gnu.org/licenses/>.
 */

import angular from 'angular';

import {registerComponents, registerStore} from '../common/module-utils';

import changeInitiativeStore from './services/change-initiative-store';
import changeInitiativeSelector from './directives/change-initiative-selector';
<<<<<<< HEAD
import changeInitiativeBrowser from './components/change-initiative-browser/change-initiative-browser';
import changeInitiativeRelatedAppsSection from './components/related-apps-section/related-apps-section';
=======
import changeInitiativeTable from './components/change-initiative-table/change-initiative-table';
import * as changeInitiativeRelatedDataTypeSection from './components/related-data-type-section/change-initiative-related-data-type-section';
>>>>>>> 7550e9a4
import changeInitiativeSection from './components/change-initiative-section/change-initiative-section';


function setup() {
    const module = angular.module('waltz.change.initiative', []);
    module
        .config(require('./routes'));

    registerStore(module, changeInitiativeStore);

    module
        .directive("waltzChangeInitiativeSelector", changeInitiativeSelector);

    registerComponents(module, [
<<<<<<< HEAD
        changeInitiativeBrowser,
        changeInitiativeSection,
        changeInitiativeRelatedAppsSection
=======
        changeInitiativeTable,
        changeInitiativeSection,
        changeInitiativeRelatedDataTypeSection
>>>>>>> 7550e9a4
    ]);

    return module.name;
}


export default setup;<|MERGE_RESOLUTION|>--- conflicted
+++ resolved
@@ -22,13 +22,10 @@
 
 import changeInitiativeStore from './services/change-initiative-store';
 import changeInitiativeSelector from './directives/change-initiative-selector';
-<<<<<<< HEAD
+import changeInitiativeTable from './components/change-initiative-table/change-initiative-table';
+import * as changeInitiativeRelatedDataTypeSection from './components/related-data-type-section/change-initiative-related-data-type-section';
 import changeInitiativeBrowser from './components/change-initiative-browser/change-initiative-browser';
 import changeInitiativeRelatedAppsSection from './components/related-apps-section/related-apps-section';
-=======
-import changeInitiativeTable from './components/change-initiative-table/change-initiative-table';
-import * as changeInitiativeRelatedDataTypeSection from './components/related-data-type-section/change-initiative-related-data-type-section';
->>>>>>> 7550e9a4
 import changeInitiativeSection from './components/change-initiative-section/change-initiative-section';
 
 
@@ -43,15 +40,11 @@
         .directive("waltzChangeInitiativeSelector", changeInitiativeSelector);
 
     registerComponents(module, [
-<<<<<<< HEAD
         changeInitiativeBrowser,
         changeInitiativeSection,
-        changeInitiativeRelatedAppsSection
-=======
         changeInitiativeTable,
-        changeInitiativeSection,
+        changeInitiativeRelatedAppsSection,
         changeInitiativeRelatedDataTypeSection
->>>>>>> 7550e9a4
     ]);
 
     return module.name;
