/*
 * Waltz - Enterprise Architecture
 * Copyright (C) 2016  Khartec Ltd.
 *
 * This program is free software: you can redistribute it and/or modify
 * it under the terms of the GNU Lesser General Public License as published by
 * the Free Software Foundation, either version 3 of the License, or
 * (at your option) any later version.
 *
 * This program is distributed in the hope that it will be useful,
 * but WITHOUT ANY WARRANTY; without even the implied warranty of
 * MERCHANTABILITY or FITNESS FOR A PARTICULAR PURPOSE.  See the
 * GNU Lesser General Public License for more details.
 *
 * You should have received a copy of the GNU Lesser General Public License
 * along with this program.  If not, see <http://www.gnu.org/licenses/>.
 */

import _ from 'lodash';


const bindings = {
    flowData: '<',
    applications: '<',
    onLoadDetail: '<',
    selector: '<'
};


const initialState = {
<<<<<<< HEAD
    ratings: [],
=======
    export: () => console.log('lfts: default do-nothing export function'),
>>>>>>> 08712384
    flowData: null,
    applications: [],
    onLoadDetail: () => console.log('onLoadDetail not provided to logical flows tabgroup section'),
    visibility: {
        exportButton: false,
        sourcesOverlay: false
    }
};


function calcHasFlows(flowData) {
    const counts = _.get(flowData, 'stats.flowCounts') || {}
    const total = _.sum(_.values(counts));
    return total > 0;
}


function controller() {
    const vm = _.defaultsDeep(this, initialState);

    vm.tabChanged = (name, index) => {
        vm.visibility.flowConfigButton = index > 0;
        vm.visibility.exportButton = index == 2;
        if(index === 0) vm.visibility.flowConfigOverlay = false;
    };

    vm.$onChanges = c => {
        vm.hasFlows = calcHasFlows(vm.flowData);
    }
}


controller.$inject = [
];


const component = {
    controller,
    bindings,
    template: require('./logical-flows-tabgroup-section.html')
};


export default component;<|MERGE_RESOLUTION|>--- conflicted
+++ resolved
@@ -28,11 +28,7 @@
 
 
 const initialState = {
-<<<<<<< HEAD
-    ratings: [],
-=======
     export: () => console.log('lfts: default do-nothing export function'),
->>>>>>> 08712384
     flowData: null,
     applications: [],
     onLoadDetail: () => console.log('onLoadDetail not provided to logical flows tabgroup section'),
