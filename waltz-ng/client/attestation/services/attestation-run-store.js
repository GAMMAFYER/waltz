/*
 * Waltz - Enterprise Architecture
 * Copyright (C) 2016  Khartec Ltd.
 *
 * This program is free software: you can redistribute it and/or modify
 * it under the terms of the GNU Lesser General Public License as published by
 * the Free Software Foundation, either version 3 of the License, or
 * (at your option) any later version.
 *
 * This program is distributed in the hope that it will be useful,
 * but WITHOUT ANY WARRANTY; without even the implied warranty of
 * MERCHANTABILITY or FITNESS FOR A PARTICULAR PURPOSE.  See the
 * GNU Lesser General Public License for more details.
 *
 * You should have received a copy of the GNU Lesser General Public License
 * along with this program.  If not, see <http://www.gnu.org/licenses/>.
 */

import {checkIsEntityRef} from "../../common/checks";

function store($http, baseApiUrl) {

    const base = `${baseApiUrl}/attestation-run`;

    const getCreateSummary = (cmd) => {
        return $http
            .post(`${base}/create-summary`, cmd)
            .then(r => r.data);
    };

    const create = (cmd) => {
        return $http
            .post(base, cmd)
            .then(r => r.data);
    };

    const getById = (id) => {
        return $http
            .get(`${base}/id/${id}`)
            .then(r => r.data);
    };

    const findAll = () => {
        return $http
            .get(`${base}`)
            .then(r => r.data);
    };

    const findByRecipient = () => {
        return $http
            .get(`${base}/user`)
            .then(r => r.data);
    };

<<<<<<< HEAD
    const findByEntityRef = (ref) => {
        checkIsEntityRef(ref);
        
        return $http
            .get(`${base}/entity/${ref.kind}/${ref.id}`)
=======
    const findResponseSummaries = () => {
        return $http
            .get(`${base}/summary/response`)
>>>>>>> 15af8f0a
            .then(r => r.data);
    };

    return {
        getCreateSummary,
        create,
        getById,
<<<<<<< HEAD
        findByRecipient,
        findByEntityRef
=======
        findAll,
        findByRecipient,
        findResponseSummaries
>>>>>>> 15af8f0a
    };
}


store.$inject = [
    '$http',
    'BaseApiUrl'
];


const serviceName = 'AttestationRunStore';


export const AttestationRunStore_API = {
    getCreateSummary: {
        serviceName,
        serviceFnName: 'getCreateSummary',
        description: 'get create summary when creating an attestation run'
    },
    create: {
        serviceName,
        serviceFnName: 'create',
        description: 'create an attestation run'
    },
    getById: {
        serviceName,
        serviceFnName: 'getById',
        description: 'attestation run by id'
    },
    findAll: {
        serviceName,
        serviceFnName: 'findAll',
        description: 'all attestation runs'
    },
    findByRecipient: {
        serviceName,
        serviceFnName: 'findByRecipient',
        description: 'attestation runs for recipient'
    },
<<<<<<< HEAD
    findByEntityRef: {
        serviceName,
        serviceFnName: 'findByEntityRef',
        description: 'find runs for an entity'
=======
    findResponseSummaries: {
        serviceName,
        serviceFnName: 'findResponseSummaries',
        description: 'attestation run response summaries'
>>>>>>> 15af8f0a
    }
};


export default {
    serviceName,
    store
};<|MERGE_RESOLUTION|>--- conflicted
+++ resolved
@@ -52,17 +52,17 @@
             .then(r => r.data);
     };
 
-<<<<<<< HEAD
-    const findByEntityRef = (ref) => {
-        checkIsEntityRef(ref);
-        
-        return $http
-            .get(`${base}/entity/${ref.kind}/${ref.id}`)
-=======
     const findResponseSummaries = () => {
         return $http
             .get(`${base}/summary/response`)
->>>>>>> 15af8f0a
+            .then(r => r.data);
+    };
+
+    const findByEntityRef = (ref) => {
+        checkIsEntityRef(ref);
+
+        return $http
+            .get(`${base}/entity/${ref.kind}/${ref.id}`)
             .then(r => r.data);
     };
 
@@ -70,14 +70,10 @@
         getCreateSummary,
         create,
         getById,
-<<<<<<< HEAD
-        findByRecipient,
-        findByEntityRef
-=======
         findAll,
         findByRecipient,
-        findResponseSummaries
->>>>>>> 15af8f0a
+        findResponseSummaries,
+        findByEntityRef
     };
 }
 
@@ -117,17 +113,15 @@
         serviceFnName: 'findByRecipient',
         description: 'attestation runs for recipient'
     },
-<<<<<<< HEAD
+    findResponseSummaries: {
+        serviceName,
+        serviceFnName: 'findResponseSummaries',
+        description: 'attestation run response summaries'
+    },
     findByEntityRef: {
         serviceName,
         serviceFnName: 'findByEntityRef',
         description: 'find runs for an entity'
-=======
-    findResponseSummaries: {
-        serviceName,
-        serviceFnName: 'findResponseSummaries',
-        description: 'attestation run response summaries'
->>>>>>> 15af8f0a
     }
 };
 
