--- conflicted
+++ resolved
@@ -17,12 +17,8 @@
  */
 
 import angular from 'angular';
-import {registerStore} from '../common/module-utils';
+import * as attestationInstanceStore from './services/attestation-instance-store';
 import attestationRunStore from './services/attestation-run-store';
-
-import {registerStores} from "../common/module-utils";
-
-import * as attestationInstanceStore from './services/attestation-instance-store';
 import routes from './routes';
 
 
@@ -30,18 +26,12 @@
     const module = angular.module('waltz.attestation', []);
 
     module
-<<<<<<< HEAD
-        .config(require('./routes'));
-
-    registerStore(module, attestationRunStore);
-=======
         .config(routes);
 
-    module
-        .service('AttestationStore', require('./services/attestation-store'));
->>>>>>> e1cfcc2e
-
-    registerStores(module, [attestationInstanceStore]);
+    registerStores(module, [
+        attestationInstanceStore,
+        attestationRunStore
+    ]);
 
     return module.name;
 };