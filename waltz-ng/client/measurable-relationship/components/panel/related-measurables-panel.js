--- conflicted
+++ resolved
@@ -21,11 +21,7 @@
 import {downloadTextFile} from "../../../common/file-utils";
 import {sameRef} from '../../../common/entity-utils';
 import {CORE_API} from '../../../common/services/core-api-utils';
-<<<<<<< HEAD
-import {entityNames, relationshipKindNames} from '../../../common/services/display-names';
-=======
-import {entity, getEnumName} from '../../../common/services/enums';
->>>>>>> 4c72057b
+import {entity, relationshipKind, getEnumName} from '../../../common/services/enums';
 import {sanitizeRelationships} from '../../measurable-relationship-utils';
 
 import template from './related-measurables-panel.html';
@@ -39,6 +35,7 @@
  * If the user has 'CAPABILITY_EDITOR' role then edit facilities
  * are provided.
  */
+
 
 const bindings = {
     parentEntityRef: '<'
@@ -132,14 +129,14 @@
     ]];
 
     const exportData = _.map(relationships, r => [
-            r.a.name,
-            getType(r.a.id, r.a.kind),
-            r.b.name,
-            getType(r.b.id, r.b.kind),
-            relationshipKindNames[r.relationship],
-            r.description,
-            r.lastUpdatedAt,
-            r.lastUpdatedBy
+        r.a.name,
+        getType(r.a.id, r.a.kind),
+        r.b.name,
+        getType(r.b.id, r.b.kind),
+        getEnumName(relationshipKind, r.relationship),
+        r.description,
+        r.lastUpdatedAt,
+        r.lastUpdatedBy
     ]);
 
     return columnNames.concat(exportData);
