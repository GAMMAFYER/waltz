<div>

    <!-- HEADER -->
    <waltz-page-header name="{{ ctrl.measurable.name }}"
                       icon="puzzle-piece"
                       tour="ctrl.tour"
                       small="{{ ctrl.measurableCategory.name }}">
        <ol class="waltz-breadcrumbs">
            <li><a ui-sref="main">Home</a></li>
            <li><a ui-sref="main.measurable.list ({category: ctrl.measurableCategory.id })"
                   ng-bind="ctrl.measurableCategory.name">
                </a>
            </li>
            <li><span ng-bind="ctrl.measurable.name"></span></li>
        </ol>
    </waltz-page-header>


    <waltz-measurable-summary applications="ctrl.applications"
                              children="ctrl.children"
                              complexity="ctrl.complexity"
                              measurable="ctrl.measurable"
                              parents="ctrl.parents"
                              server-stats="ctrl.techStats.serverStats"
                              total-cost="ctrl.assetCostData.total">
    </waltz-measurable-summary>

    <br>

<<<<<<< HEAD
    <!--Diagrams-->
    <waltz-entity-svg-diagrams-section parent-entity-ref="ctrl.entityReference">
    </waltz-entity-svg-diagrams-section>
=======
    <waltz-flow-diagrams-section parent-entity-ref="ctrl.entityReference"
                                 can-create="false">
    </waltz-flow-diagrams-section>
>>>>>>> 7572adf8


    <!--Entity Named Notes-->
    <waltz-entity-named-notes-section parent-entity-ref="ctrl.entityReference">
    </waltz-entity-named-notes-section>


    <!-- RATINGS -->
    <waltz-measurable-rating-explorer-section parent-entity-ref="ctrl.entityReference"
                                              scope="ctrl.scope"
                                              measurable-category="ctrl.measurableCategory"
                                              applications="ctrl.applications">
    </waltz-measurable-rating-explorer-section>

    <!-- RELATED -->
    <waltz-related-measurables-section parent-entity-ref='ctrl.entityReference'
                                       stats="ctrl.relatedStats"
                                       measurables="ctrl.allMeasurables"
                                       categories="ctrl.measurableCategories">
    </waltz-related-measurables-section>


    <!-- BOOKMARKS -->
    <waltz-bookmarks-section parent-entity-ref="ctrl.entityReference">
    </waltz-bookmarks-section>


    <!-- INVOLVED PEOPLE -->
    <waltz-involved-people-section id="people-section"
                                   entity-ref="ctrl.entityReference"
                                   involvements="ctrl.peopleInvolvements"
                                   on-add="ctrl.onAddInvolvement"
                                   on-remove="ctrl.onRemoveInvolvement">
    </waltz-involved-people-section>


    <!-- FLOWS -->
    <waltz-logical-flows-tabgroup-section flow-data="ctrl.logicalFlowView"
                                          on-load-detail="ctrl.loadFlowDetail"
                                          applications="ctrl.applications">
    </waltz-logical-flows-tabgroup-section>


    <!-- AUTH SOURCES -->
    <waltz-section name="Authoritative Sources"
                   icon="shield"
                   id="authoritative-sources-section">
        <waltz-rated-flow-summary-panel apps="ctrl.applications"
                                        entity-reference="ctrl.entityReference"
                                        flow-data="ctrl.logicalFlowView"
                                        on-load-detail="ctrl.loadFlowDetail">
        </waltz-rated-flow-summary-panel>
    </waltz-section>


    <!-- INDICATORS -->
    <waltz-entity-statistic-summary-section parent-entity-ref="ctrl.entityReference">
    </waltz-entity-statistic-summary-section>


    <!-- COMPLEXITY -->
    <waltz-complexity-section complexity="ctrl.complexity"
                              apps="ctrl.applications"
                              csv-name="{{ ctrl.measurable.name }}_application_complexity.csv">
    </waltz-complexity-section>


    <!-- APPS -->
    <waltz-apps-section parent-entity-ref="ctrl.entityReference"
                        scope="CHILDREN">
    </waltz-apps-section>


    <!-- COSTS -->
    <waltz-asset-costs-section cost-view="ctrl.assetCostData"
                               load-all="ctrl.loadAllCosts"
                               csv-name="{{ ctrl.measurable.name }}_asset_costs.csv">
    </waltz-asset-costs-section>


    <!-- TECHNOLOGIES -->
    <waltz-technology-summary-section parent-entity-ref='ctrl.entityReference'
                                      scope="CHILDREN">
    </waltz-technology-summary-section>


    <!-- CHANGE_LOG -->
    <waltz-change-log-section parent-entity-ref="ctrl.entityReference">
    </waltz-change-log-section>

</div><|MERGE_RESOLUTION|>--- conflicted
+++ resolved
@@ -27,15 +27,9 @@
 
     <br>
 
-<<<<<<< HEAD
-    <!--Diagrams-->
-    <waltz-entity-svg-diagrams-section parent-entity-ref="ctrl.entityReference">
-    </waltz-entity-svg-diagrams-section>
-=======
     <waltz-flow-diagrams-section parent-entity-ref="ctrl.entityReference"
                                  can-create="false">
     </waltz-flow-diagrams-section>
->>>>>>> 7572adf8
 
 
     <!--Entity Named Notes-->
