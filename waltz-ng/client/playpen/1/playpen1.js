/*
 * Waltz - Enterprise Architecture
 * Copyright (C) 2016  Khartec Ltd.
 *
 * This program is free software: you can redistribute it and/or modify
 * it under the terms of the GNU Lesser General Public License as published by
 * the Free Software Foundation, either version 3 of the License, or
 * (at your option) any later version.
 *
 * This program is distributed in the hope that it will be useful,
 * but WITHOUT ANY WARRANTY; without even the implied warranty of
 * MERCHANTABILITY or FITNESS FOR A PARTICULAR PURPOSE.  See the
 * GNU Lesser General Public License for more details.
 *
 * You should have received a copy of the GNU Lesser General Public License
 * along with this program.  If not, see <http://www.gnu.org/licenses/>.
 */
import _ from 'lodash';
import {CORE_API} from '../../common/services/core-api-utils';

const initData = {
    id: 134,
};


function controller(serviceBroker)
{
    const vm = Object.assign(this, initData);

<<<<<<< HEAD
    serviceBroker.loadViewData(CORE_API.EnumValueStore.findAll).then(r => console.log(r.data));
=======
    vm.parentEntityRef = {
        kind: 'CHANGE_INITIATIVE',
        id: 1
    };
>>>>>>> b1033ddf
}


controller.$inject = ['ServiceBroker'];


const view = {
    template: require('./playpen1.html'),
    controller,
    controllerAs: 'ctrl',
    bindToController: true,
    scope: {}
};


export default view;<|MERGE_RESOLUTION|>--- conflicted
+++ resolved
@@ -27,14 +27,10 @@
 {
     const vm = Object.assign(this, initData);
 
-<<<<<<< HEAD
-    serviceBroker.loadViewData(CORE_API.EnumValueStore.findAll).then(r => console.log(r.data));
-=======
     vm.parentEntityRef = {
         kind: 'CHANGE_INITIATIVE',
         id: 1
     };
->>>>>>> b1033ddf
 }
 
 
