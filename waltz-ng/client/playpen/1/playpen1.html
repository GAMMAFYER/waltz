--- conflicted
+++ resolved
@@ -9,11 +9,6 @@
         </ol>
     </waltz-page-header>
 
-<<<<<<< HEAD
-    <waltz-entity-svg-diagrams-section parent-entity-ref="{ kind: 'MEASURABLE', id: 3730 }"></waltz-entity-svg-diagrams-section>
-    <waltz-entity-svg-diagrams-section parent-entity-ref="{ kind: 'MEASURABLE', id: 3731 }"></waltz-entity-svg-diagrams-section>
-    <waltz-entity-svg-diagrams-section parent-entity-ref="{ kind: 'MEASURABLE', id: 4162 }"></waltz-entity-svg-diagrams-section>
-=======
 
 
 
@@ -38,6 +33,5 @@
 
 
 
->>>>>>> b1033ddf
 
 </div>