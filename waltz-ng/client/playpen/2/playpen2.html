--- conflicted
+++ resolved
@@ -9,17 +9,6 @@
         </ol>
     </waltz-page-header>
 
-<<<<<<< HEAD
-    <waltz-section name="Waltz Grid">
-        <button ng-click="ctrl.showPicker = true">Show</button>
-
-        <waltz-physical-flow-edit-target-entity current="ctrl.currentEntity"
-                                                owning-entity="ctrl.owningEntity"
-                                                on-dismiss="ctrl.dismiss"
-                                                on-change="ctrl.changeTarget"
-                                                ng-if="ctrl.showPicker">
-        </waltz-physical-flow-edit-target-entity>
-=======
     <waltz-section>
         <button ng-click="ctrl.editorVisible = true">
             Show
@@ -32,7 +21,6 @@
 
         </waltz-physical-flow-attribute-editor>
 
->>>>>>> 39268197
     </waltz-section>
 
 </div>