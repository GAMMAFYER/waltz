const initData = {
    gridData: [],
    filteredGriData: []
};


function controller($interval, lineageStore) {

    const vm = Object.assign(this, initData);

<<<<<<< HEAD
    // vm.owningEntity = {
    //     assetCode:"wltz-01811",
    //     businessCriticality:"UNKNOWN",
    //     description:"All about Bird - 1811",
    //     id:1812,
    //     kind:"EUC",
    //     lifecyclePhase:"CONCEPTUAL",
    //     name:"Bird - 1811",
    //     organisationalUnitId:170,
    //     overallRating:"G",
    //     parentAssetCode:"",
    //     provenance:"waltz"
    // };

    vm.owningEntity = {
        id: 6,
        name: 'Developer',
        kind: 'ACTOR'
    };

    // vm.currentEntity = {
    //     assetCode:"wltz-01866",
    //     businessCriticality:"UNKNOWN",
    //     description:"Tiger 5243",
    //     id:1489,
    //     kind:"APPLICATION",
    //     lifecyclePhase:"CONCEPTUAL",
    //     name:"Bird - 1811",
    //     organisationalUnitId:170,
    //     overallRating:"G",
    //     parentAssetCode:"",
    //     provenance:"waltz"
    // };

    vm.currentEntity = {
        id: 4,
        name: 'Soft',
        kind: 'ACTOR'
    };

    vm.changeTarget = (target) => {
        console.log('change target: ', target);
        vm.showPicker = false;
    };

    vm.dismiss = () => vm.showPicker = false;

    vm.showPicker = false;
=======
    vm.currentAttributes = {
        basisOffset: "-11",
        frequency: "ON_DEMAND",
        transport: "OTHER",
    };

    vm.attributesChanged = (attributes) => {
        vm.currentAttributes = attributes;
        vm.editorVisible = false;
    };

    vm.editorDismissed = () =>
    {
        vm.editorVisible = false;
    };
>>>>>>> 39268197
}


controller.$inject = [
    '$interval',
    'PhysicalFlowLineageStore'
];


const view = {
    template: require('./playpen2.html'),
    controller,
    controllerAs: 'ctrl',
    bindToController: true,
    scope: {}
};


export default view;<|MERGE_RESOLUTION|>--- conflicted
+++ resolved
@@ -8,57 +8,7 @@
 
     const vm = Object.assign(this, initData);
 
-<<<<<<< HEAD
-    // vm.owningEntity = {
-    //     assetCode:"wltz-01811",
-    //     businessCriticality:"UNKNOWN",
-    //     description:"All about Bird - 1811",
-    //     id:1812,
-    //     kind:"EUC",
-    //     lifecyclePhase:"CONCEPTUAL",
-    //     name:"Bird - 1811",
-    //     organisationalUnitId:170,
-    //     overallRating:"G",
-    //     parentAssetCode:"",
-    //     provenance:"waltz"
-    // };
-
-    vm.owningEntity = {
-        id: 6,
-        name: 'Developer',
-        kind: 'ACTOR'
-    };
-
-    // vm.currentEntity = {
-    //     assetCode:"wltz-01866",
-    //     businessCriticality:"UNKNOWN",
-    //     description:"Tiger 5243",
-    //     id:1489,
-    //     kind:"APPLICATION",
-    //     lifecyclePhase:"CONCEPTUAL",
-    //     name:"Bird - 1811",
-    //     organisationalUnitId:170,
-    //     overallRating:"G",
-    //     parentAssetCode:"",
-    //     provenance:"waltz"
-    // };
-
-    vm.currentEntity = {
-        id: 4,
-        name: 'Soft',
-        kind: 'ACTOR'
-    };
-
-    vm.changeTarget = (target) => {
-        console.log('change target: ', target);
-        vm.showPicker = false;
-    };
-
-    vm.dismiss = () => vm.showPicker = false;
-
-    vm.showPicker = false;
-=======
-    vm.currentAttributes = {
+   vm.currentAttributes = {
         basisOffset: "-11",
         frequency: "ON_DEMAND",
         transport: "OTHER",
@@ -73,7 +23,6 @@
     {
         vm.editorVisible = false;
     };
->>>>>>> 39268197
 }
 
 
