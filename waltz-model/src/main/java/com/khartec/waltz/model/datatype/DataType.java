--- conflicted
+++ resolved
@@ -35,13 +35,6 @@
         ParentIdProvider {
 
     @Value.Default
-<<<<<<< HEAD
-    public boolean selectable() { return true; }
-
-
-    @Value.Default
-=======
->>>>>>> b8567ead
     public boolean concrete() {
         return true;
     }
