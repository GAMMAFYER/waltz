--- conflicted
+++ resolved
@@ -48,11 +48,7 @@
                 .scope(scope)
                 .build();
     }
-<<<<<<< HEAD
-    
-=======
 
->>>>>>> fbfc288b
     public static IdSelectionOptions mkOpts(EntityReference ref) {
         return ImmutableIdSelectionOptions.builder()
                 .entityReference(ref)
